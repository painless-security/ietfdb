# Copyright The IETF Trust 2020, All Rights Reserved
# For an overview of this process and context, see:
# https://trac.tools.ietf.org/tools/ietfdb/wiki/MeetingConstraints
from __future__ import absolute_import, print_function, unicode_literals

import calendar
import datetime
import math
import random
import string
import sys
import time

from collections import defaultdict
from functools import lru_cache
from typing import NamedTuple, Optional

from django.contrib.humanize.templatetags.humanize import intcomma
from django.core.management.base import BaseCommand, CommandError
from django.db.models import Q

import debug                            # pyflakes:ignore

from ietf.person.models import Person
from ietf.meeting import models
from ietf.meeting.helpers import get_person_by_email

# 40 runs of the optimiser for IETF 106 with cycles=160 resulted in 16
# zero-violation invocations, with a mean number of runs of 91 and 
# std-dev 41.  On the machine used, 160 cycles had a runtime of about
# 30 minutes.  Setting default to 160, as 80 or 100 seems too low to have
# a reasonable rate of success in generating zero-cost schedules.

OPTIMISER_MAX_CYCLES = 160


class ScheduleId(NamedTuple):
    """Represents a schedule id as name and owner"""
    name: str
    owner: Optional[str] = None

    @classmethod
    def from_str(cls, s):
        """Parse id of the form [owner/]name"""
        return cls(*reversed(s.split('/', 1)))

    @classmethod
    def from_schedule(cls, sched):
        return cls(sched.name, str(sched.owner.email()))

    def __str__(self):
        return '/'.join(tok for tok in reversed(self) if tok is not None)


class Command(BaseCommand):
    help = 'Create a meeting schedule'

    def add_arguments(self, parser):
        parser.add_argument('-m', '--meeting', default=None,
                            help='the number of the meeting to generate a schedule for')
        parser.add_argument('-n', '--name', default=None,
                            help='a name for the generated schedule')
        parser.add_argument('-r', '--max-runs', type=int, dest='max_cycles',
                            default=OPTIMISER_MAX_CYCLES,
                            help='maximum optimiser runs')
        parser.add_argument('-b', '--base-schedule',
                            type=ScheduleId.from_str,
                            dest='base_id',
                            default=None,
                            help=(
                                'Base schedule for generated schedule, specified as "[owner/]name"'
                                ' (default is no base schedule; owner not required if name is unique)'
                            ))

    def handle(self, meeting, name, max_cycles, verbosity, base_id, *args, **kwargs):
        ScheduleHandler(self.stdout, meeting, name, max_cycles, verbosity, base_id).run()


class ScheduleHandler(object):
    def __init__(self, stdout, meeting_number, name=None, max_cycles=OPTIMISER_MAX_CYCLES,
                 verbosity=1, base_id=None):
        self.stdout = stdout
        self.verbosity = verbosity
        self.name = name
        self.max_cycles = max_cycles

        if meeting_number:
            try:
                self.meeting = models.Meeting.objects.get(type="ietf", number=meeting_number)
            except models.Meeting.DoesNotExist:
                raise CommandError('Unknown meeting number {}'.format(meeting_number))
        else:
            self.meeting = models.Meeting.get_current_meeting()

        if base_id is None:
            self.base_schedule = None
        else:
            base_candidates = models.Schedule.objects.filter(meeting=self.meeting, name=base_id.name)
            if base_id.owner is not None:
                base_candidates = base_candidates.filter(owner=get_person_by_email(base_id.owner))
            if base_candidates.count() == 0:
                raise CommandError('Base schedule "{}" not found'.format(base_id))
            elif base_candidates.count() >= 2:
                raise CommandError('Base schedule "{}" not unique (candidates are {})'.format(
                    base_id,
                    ', '.join(str(ScheduleId.from_schedule(sched)) for sched in base_candidates)
                ))
            else:
                self.base_schedule = base_candidates.first()  # only have one

        if self.verbosity >= 1:
            msgs = ['Running automatic schedule layout for meeting IETF {}'.format(self.meeting.number)]
            if self.base_schedule is not None:
                msgs.append('Applying schedule {} as base schedule'.format(ScheduleId.from_schedule(self.base_schedule)))
            self.stdout.write('\n{}\n\n'.format('\n'.join(msgs)))
        self._load_meeting()

    def run(self):
        """Schedule all sessions"""
        beg_time = time.time()
        self.schedule.fill_initial_schedule()
        violations, cost = self.schedule.total_schedule_cost()
        end_time = time.time()
        tot_time = end_time - beg_time
        if self.verbosity >= 1:
            self.stdout.write('Initial schedule completed with %s violations, total cost %s, in %dm %.2fs'
                               % (len(violations), intcomma(cost), tot_time//60, tot_time%60))

        beg_time = time.time()
        runs = self.schedule.optimise_schedule()
        violations, cost = self.schedule.total_schedule_cost()
        end_time = time.time()
        tot_time = end_time - beg_time
        if self.verbosity >= 1:
            vc = len(violations)
            self.stdout.write('Optimisation completed with %s violation%s, cost %s, %s runs in %dm %.2fs'
                               % (vc, '' if vc==1 else 's', intcomma(cost), runs, tot_time//60, tot_time%60))
        if self.verbosity >= 1 and violations:
            self.stdout.write('Remaining violations:')
            for v in violations:
                self.stdout.write(v)
                
        self.schedule.optimise_timeslot_capacity()

        self._save_schedule(cost)
        return violations, cost
    
    def _save_schedule(self, cost):
        if not self.name:
            count = models.Schedule.objects.filter(name__startswith='auto-%s-'%self.meeting.number).count()
            self.name = 'auto-%s-%02d' % (self.meeting.number, count)
        if models.Schedule.objects.filter(name=self.name).exists():
            self.stdout.write("WARNING: A schedule with the name '%s' already exists.  Picking another random one." % self.name)
            self.name = 'auto-%s-%s' % (self.meeting.number, ''.join(random.choice(string.ascii_lowercase) for i in range(10)))
        schedule_db = models.Schedule.objects.create(
            meeting=self.meeting,
            name=self.name,
            base=self.base_schedule,
            owner=Person.objects.get(name='(System)'),
            public=False,
            visible=True,
            badness=cost,
        )
        self.schedule.save_assignments(schedule_db)
        self.stdout.write('Schedule saved as {}'.format(self.name))

    def _available_timeslots(self):
        """Find timeslots available for schedule generation

        Excludes:
          * sunday timeslots
          *  timeslots used by the base schedule, if any
        """
        # n.b., models.TimeSlot is not the same as TimeSlot!
        timeslots_db = models.TimeSlot.objects.filter(
            meeting=self.meeting,
            type_id='regular',
        ).exclude(
            location__capacity=None,
        )

        if self.base_schedule is None:
            fixed_timeslots = models.TimeSlot.objects.none()
        else:
            fixed_timeslots = timeslots_db.filter(pk__in=self.base_schedule.qs_timeslots_in_use())
        free_timeslots = timeslots_db.exclude(pk__in=fixed_timeslots)

        timeslots = {TimeSlot(t, self.verbosity) for t in free_timeslots.select_related('location')}
        timeslots.update(
            TimeSlot(t, self.verbosity, is_fixed=True) for t in fixed_timeslots.select_related('location')
        )
        return {t for t in timeslots if t.day != 'sunday'}

    def _sessions_to_schedule(self, *args, **kwargs):
        """Find sessions that need to be scheduled

        Extra arguments are passed to the Session constructor.
        """
        sessions_db = models.Session.objects.filter(
            meeting=self.meeting,
            type_id='regular',
            schedulingevent__status_id='schedw',
        )

        if self.base_schedule is None:
            fixed_sessions = models.Session.objects.none()
        else:
            fixed_sessions = sessions_db.filter(pk__in=self.base_schedule.qs_sessions_scheduled())
        free_sessions = sessions_db.exclude(pk__in=fixed_sessions)

        sessions = {
            Session(self.stdout, self.meeting, s, is_fixed=False, *args, **kwargs)
            for s in free_sessions.select_related('group')
        }

        sessions.update({
            Session(self.stdout, self.meeting, s, is_fixed=True, *args, **kwargs)
            for s in fixed_sessions.select_related('group')
        })
        return sessions

    def _load_meeting(self):
        """Load all timeslots and sessions into in-memory objects."""
        business_constraint_costs = {
            bc.slug: bc.penalty
            for bc in models.BusinessConstraint.objects.all()
        }

        timeslots = self._available_timeslots()
        for timeslot in timeslots:
            timeslot.store_relations(timeslots)

        sessions = self._sessions_to_schedule(business_constraint_costs, self.verbosity)
        for session in sessions:
            # The complexity of a session also depends on how many
            # sessions have declared a conflict towards this session.
            session.update_complexity(sessions)

        self.schedule = Schedule(
            self.stdout,
            timeslots,
            sessions,
            business_constraint_costs,
            self.max_cycles,
            self.verbosity,
            self.base_schedule,
        )
        self.schedule.adjust_for_timeslot_availability()  # calculates some fixed costs


class Schedule(object):
    """
    The Schedule object represents the schedule, and contains code to generate/optimise it.
    The schedule is internally represented as a dict, timeslots being keys, sessions being values.
    Note that "timeslot" means the combination of a timeframe and a location.
    """
    def __init__(self, stdout, timeslots, sessions, business_constraint_costs,
                 max_cycles, verbosity, base_schedule=None):
        self.stdout = stdout
        self.timeslots = timeslots
        self.sessions = sessions or []
        self.business_constraint_costs = business_constraint_costs
        self.verbosity = verbosity
        self.schedule = dict()
        self.best_cost = math.inf
        self.best_schedule = None
        self._fixed_costs = dict()  # key = type of cost
        self._fixed_violations = dict()  # key = type of cost
        self.max_cycles = max_cycles
        self.base_schedule = self._load_base_schedule(base_schedule) if base_schedule else None

    def __str__(self):
        return 'Schedule ({} timeslots, {} sessions, {} scheduled, {} in base schedule)'.format(
            len(self.timeslots),
            len(self.sessions),
            len(self.schedule),
            len(self.base_schedule) if self.base_schedule else 0,
        )

    def pretty_print(self, include_base=True):
        """Pretty print the schedule"""
        last_day = None
        sched = dict(self.schedule)
        if include_base:
            sched.update(self.base_schedule)
        for slot in sorted(sched, key=lambda ts: ts.start):
            if last_day != slot.start.date():
                last_day = slot.start.date()
                print("""
-----------------
 Day: {}
-----------------""".format(slot.start.date()))

            print('{}: {}{}'.format(
                models.TimeSlot.objects.get(pk=slot.timeslot_pk),
                models.Session.objects.get(pk=sched[slot].session_pk),
                ' [BASE]' if slot in self.base_schedule else '',
            ))

    @property
    def fixed_cost(self):
        return sum(self._fixed_costs.values())

    @property
    def fixed_violations(self):
        return sum(self._fixed_violations.values(), [])

    def add_fixed_cost(self, label, violations, cost):
        self._fixed_costs[label] = cost
        self._fixed_violations[label] = violations

    @property
    def free_sessions(self):
        """Sessions that can be moved by the schedule"""
        return (sess for sess in self.sessions if not sess.is_fixed)

    @property
    def free_timeslots(self):
        """Timeslots that can be filled by the schedule"""
        return (t for t in self.timeslots if not t.is_fixed)

    def _load_base_schedule(self, db_base_schedule):
        session_lut = {s.session_pk: s for s in self.sessions}
        timeslot_lut = {t.timeslot_pk: t for t in self.timeslots}
        base_schedule = dict()
        for assignment in db_base_schedule.assignments.filter(session__in=session_lut, timeslot__in=timeslot_lut):
            base_schedule[timeslot_lut[assignment.timeslot.pk]] = session_lut[assignment.session.pk]
        return base_schedule

    def save_assignments(self, schedule_db):
        for timeslot, session in self.schedule.items():
            models.SchedTimeSessAssignment.objects.create(
                timeslot_id=timeslot.timeslot_pk,
                session_id=session.session_pk,
                schedule=schedule_db,
                badness=session.last_cost,
            )
    
    def adjust_for_timeslot_availability(self):
        """
        Check the number of sessions, their required capacity and duration against availability.
        If there are too many sessions, the generator exits.
        If sessions can't fit, they are trimmed, and a fixed cost is applied.
        
        Note that the trim is only applied on the in-memory object. The purpose
        of trimming in advance is to prevent the optimiser from trying to resolve
        a constraint that can never be resolved.
        """
        num_to_schedule = len(list(self.free_sessions))
        num_free_timeslots = len(list(self.free_timeslots))
        if  num_to_schedule > num_free_timeslots:
            raise CommandError('More sessions ({}) than timeslots ({})'
                               .format(num_to_schedule, num_free_timeslots))
    
        def make_capacity_adjustments(t_attr, s_attr):
            availables = [getattr(timeslot, t_attr) for timeslot in self.free_timeslots]
            availables.sort()
            sessions = sorted(self.free_sessions, key=lambda s: getattr(s, s_attr), reverse=True)
            violations, cost = [], 0
            for session in sessions:
                found_fit = False
                for idx, available in enumerate(availables):
                    if getattr(session, s_attr) <= available:
                        availables.pop(idx)
                        found_fit = True
                        break
                if not found_fit:
                    largest_available = availables[-1]
                    f = 'No timeslot with sufficient {} available for {}, requested {}, trimmed to {}'
                    msg = f.format(t_attr, session.group, getattr(session, s_attr), largest_available)
                    setattr(session, s_attr, largest_available)
                    availables.pop(-1)
                    cost += self.business_constraint_costs['session_requires_trim']
                    violations.append(msg)
            return violations, cost

        self.add_fixed_cost(
            'session_requires_duration_trim',
            *make_capacity_adjustments('duration', 'requested_duration'),
        )

        self.add_fixed_cost(
            'session_requires_capacity_trim',
            *make_capacity_adjustments('capacity', 'attendees'),
        )


    def total_schedule_cost(self):
        """
        Calculate the total cost of the current schedule in self.schedule.
        This includes the dynamic cost, which can be affected by scheduling choices,
        and the fixed cost, which can not be improved upon (e.g. sessions that had
        to be trimmed in duration).
        Returns a tuple of violations (list of strings) and the total cost (integer). 
        """
        violations, cost = self.calculate_dynamic_cost()
        if self.base_schedule is not None:
            # Include dynamic costs from the base schedule as a fixed cost for the generated schedule.
            # Fixed costs from the base schedule are included in the costs computed by adjust_for_timeslot_availability.
            self.add_fixed_cost('base_schedule', *self.calculate_dynamic_cost(self.base_schedule, include_fixed=True))
        violations += self.fixed_violations
        cost += self.fixed_cost
        return violations, cost

    def calculate_dynamic_cost(self, schedule=None, include_fixed=False):
        """
        Calculate the dynamic cost of the current schedule in self.schedule,
        or a different provided schedule. "Dynamic" cost means these are costs
        that can be affected by scheduling choices.
        Returns a tuple of violations (list of strings) and the total cost (integer). 
        """
        if not schedule:
            schedule = self.schedule
        if self.base_schedule is not None:
            schedule = dict(schedule)  # make a copy
            schedule.update(self.base_schedule)

        violations, cost = [], 0
        
        # For performance, a few values are pre-calculated in bulk
        group_sessions = defaultdict(set)
        overlapping_sessions = defaultdict(set)
        for timeslot, session in schedule.items():
            group_sessions[session.group].add((timeslot, session))  # (timeslot, session), not just session!
            overlapping_sessions[timeslot].update({schedule[t] for t in timeslot.overlaps if t in schedule})
            
        for timeslot, session in schedule.items():
            session_violations, session_cost = session.calculate_cost(
                schedule, timeslot, overlapping_sessions[timeslot], group_sessions[session.group], include_fixed
            )
            violations += session_violations
            cost += session_cost

        return violations, cost

    def fill_initial_schedule(self):
        """
        Create an initial schedule, which is stored in self.schedule.
        
        The initial schedule is created by going through all sessions in order of highest
        complexity first. Each sessions is placed in a timeslot chosen by:
        - First: lowest cost, taking all sessions into account that have already been scheduled
        - Second: shortest duration that still fits
        - Third: smallest room that still fits
        If there are multiple options with equal value, a random one is picked.
        
        For initial scheduling, it is not a hard requirement that the timeslot is long
        or large enough, though that will be preferred due to the lower cost.
        """
        if self.verbosity >= 2:
            self.stdout.write('== Initial scheduler starting, scheduling {} sessions in {} timeslots =='
                              .format(len(list(self.free_sessions)), len(list(self.free_timeslots))))
        sessions = sorted(self.free_sessions, key=lambda s: s.complexity, reverse=True)

        for session in sessions:
            possible_slots = [t for t in self.free_timeslots if t not in self.schedule.keys()]
            random.shuffle(possible_slots)
            
            def timeslot_preference(t):
                proposed_schedule = self.schedule.copy()
                proposed_schedule[t] = session
                return self.calculate_dynamic_cost(proposed_schedule)[1], t.duration, t.capacity

            possible_slots.sort(key=timeslot_preference)
            self._schedule_session(session, possible_slots[0])
            if self.verbosity >= 3:
                self.stdout.write('Scheduled {} at {} in location {}'
                                  .format(session.group, possible_slots[0].start,
                                          possible_slots[0].location_pk))

    def optimise_schedule(self):
        """
        Optimise the schedule in self.schedule. Expects fill_initial_schedule() to already
        have run - this only moves sessions around that were already scheduled.
        
        The optimising algorithm performs up to OPTIMISER_MAX_CYCLES runs. In each run, each
        scheduled session is considered for a switch with each other scheduled session.
        If the switch reduces the total cost of the schedule, the switch is made.
        
        If the optimiser finishes a whole run without finding any improvements, the schedule
        can not be improved further by switching, and sessions are shuffled with
        _shuffle_conflicted_sessions() and the continues.
         
        If the total schedule cost reaches 0 at any time, the schedule is perfect and the
        optimiser returns. 
        """
        last_run_violations = []
        best_cost = math.inf
        shuffle_next_run = False
        last_run_cost = None
        switched_with = None
        
        for run_count in range(1, self.max_cycles+1):
            items = list(self.schedule.items())
            random.shuffle(items)

            if self.verbosity >= 2:
                self.stdout.write('== Optimiser starting run {}, dynamic cost after last run {} =='
                                  .format(run_count,  last_run_cost))
                self.stdout.write('Dynamic violations in last optimiser run: {}'
                                  .format(last_run_violations))
            if shuffle_next_run:
                shuffle_next_run = False
                last_run_cost = None  # After a shuffle, attempt at least two regular runs
                self._shuffle_conflicted_sessions(items)

            for original_timeslot, session in items:
                if session.is_fixed:
                    continue
                best_cost = self.calculate_dynamic_cost()[1]
                if best_cost == 0:
                    if self.verbosity >= 1 and self.stdout.isatty():
                        sys.stderr.write('\n')
                    if self.verbosity >= 2:
                        self.stdout.write('Optimiser found an optimal schedule')

                    return run_count
                best_timeslot = None

                for possible_new_slot in self.free_timeslots:
                    cost = self._cost_for_switch(original_timeslot, possible_new_slot)
                    if cost < best_cost:
                        best_cost = cost
                        best_timeslot = possible_new_slot

                if best_timeslot:
                    switched_with = self._switch_sessions(original_timeslot, best_timeslot)
                    switched_with = switched_with.group if switched_with else '<empty slot>'
                    if self.verbosity >= 3:
                        self.stdout.write('Run {:2}: found cost reduction to {:,} by switching {} with {}'
                                          .format(run_count, best_cost, session.group, switched_with))

            if last_run_cost == best_cost:
                shuffle_next_run = True
            last_run_violations, last_run_cost = self.calculate_dynamic_cost()
            self._save(last_run_cost)

            if self.verbosity >= 1 and self.stdout.isatty():
                sys.stderr.write('*' if last_run_cost == self.best_cost else '.')
                sys.stderr.flush()

        if self.verbosity >= 1 and self.stdout.isatty():
            sys.stderr.write('\n')
        if self.verbosity >= 2:
            self.stdout.write('Optimiser did not find perfect schedule, using best schedule at dynamic cost {:,}'
                              .format(self.best_cost))
        self.schedule = self.best_schedule

        return run_count

    def _shuffle_conflicted_sessions(self, items):
        """
        Shuffle sessions that currently have conflicts.
        All sessions that had conflicts in their last run, are shuffled to
        an entirely random timeslot, in which they fit.
        Parameter is an iterable of (timeslot, session) tuples.
        """
        self.calculate_dynamic_cost()  # update all costs
        to_reschedule = [(t, s) for t, s in items if s.last_cost]
        random.shuffle(to_reschedule)
        if self.verbosity >= 2:
            self.stdout.write('Optimiser has no more improvements, shuffling sessions {}'
                              .format(', '.join([s.group for t, s in to_reschedule])))
        
        for original_timeslot, rescheduling_session in to_reschedule:
            possible_new_slots = list(t for t in self.free_timeslots if t != original_timeslot)
            random.shuffle(possible_new_slots)
            
            for possible_new_slot in possible_new_slots:
                switched_with = self._switch_sessions(original_timeslot, possible_new_slot)
                if switched_with is not False:
                    switched_group = switched_with.group if switched_with else '<empty slot>'
                    if self.verbosity >= 3:
                        self.stdout.write('Moved {} to random new slot, previously in slot was {}'
                                          .format(rescheduling_session.group, switched_group))
                    break
                    
    def optimise_timeslot_capacity(self):
        """
        Optimise the schedule for room capacity usage.
        
        For each fully overlapping timeslot, the sessions are re-ordered so
        that smaller sessions are in smaller rooms, and larger sessions in
        larger rooms. This does not change which sessions overlap, so it
        has no impact on the schedule cost. 
        """
        optimised_timeslots = set()
        for timeslot in list(self.schedule.keys()):
            if timeslot in optimised_timeslots or timeslot.is_fixed:
                continue
            timeslot_overlaps = sorted(timeslot.full_overlaps, key=lambda t: t.capacity, reverse=True)
            sessions_overlaps = [self.schedule.get(t) for t in timeslot_overlaps]
            sessions_overlaps.sort(key=lambda s: s.attendees if s else 0, reverse=True)
            assert len(timeslot_overlaps) == len(sessions_overlaps)
            
            for new_timeslot in timeslot_overlaps:
                if new_timeslot.is_fixed:
                    continue
                new_session = sessions_overlaps.pop(0)
                if not new_session and new_timeslot in self.schedule:
                    del self.schedule[new_timeslot]
                elif new_session:
                    self.schedule[new_timeslot] = new_session
                
            optimised_timeslots.add(timeslot)
            optimised_timeslots.update(timeslot_overlaps)    

    def _schedule_session(self, session, timeslot):
        self.schedule[timeslot] = session

    def _cost_for_switch(self, timeslot1, timeslot2):
        """
        Calculate the total cost of self.schedule, if the sessions in timeslot1 and timeslot2 
        would be switched. Does not perform the switch, self.schedule remains unchanged.
        """
        proposed_schedule = self.schedule.copy()
        session1 = proposed_schedule.get(timeslot1)
        session2 = proposed_schedule.get(timeslot2)
        if session1 and not session1.fits_in_timeslot(timeslot2):
            return math.inf
        if session2 and not session2.fits_in_timeslot(timeslot1):
            return math.inf
        if session1:
            proposed_schedule[timeslot2] = session1
        elif session2:
            del proposed_schedule[timeslot2]
        if session2:
            proposed_schedule[timeslot1] = session2
        elif session1:
            del proposed_schedule[timeslot1]
        return self.calculate_dynamic_cost(proposed_schedule)[1]

    def _switch_sessions(self, timeslot1, timeslot2):
        """
        Switch the sessions currently in timeslot1 and timeslot2.
        If timeslot2 had a session scheduled, returns that Session instance.
        """
        session1 = self.schedule.get(timeslot1)
        session2 = self.schedule.get(timeslot2)
        if timeslot1 == timeslot2:
            return False
        if session1 and not session1.fits_in_timeslot(timeslot2):
            return False
        if session2 and not session2.fits_in_timeslot(timeslot1):
            return False
        if session1:
            self.schedule[timeslot2] = session1
        elif session2:
            del self.schedule[timeslot2]
        if session2:
            self.schedule[timeslot1] = session2
        elif session1:
            del self.schedule[timeslot1]
        return session2
    
    def _save(self, cost):
        if cost < self.best_cost:
            self.best_cost = cost
            self.best_schedule = self.schedule.copy()


class TimeSlot(object):
    """
    This TimeSlot class is analogous to the TimeSlot class in the models,
    i.e. it represents a timeframe in a particular location.
    """
    def __init__(self, timeslot_db, verbosity, is_fixed=False):
        """Initialise this object from a TimeSlot model instance."""
        self.verbosity = verbosity
        self.is_fixed = is_fixed
        self.timeslot_pk = timeslot_db.pk
        self.location_pk = timeslot_db.location.pk
        self.capacity = timeslot_db.location.capacity
        self.start = timeslot_db.time
        self.duration = timeslot_db.duration
        self.end = self.start + self.duration
        self.day = calendar.day_name[self.start.weekday()].lower()
        if self.start.time() < datetime.time(12, 30):
            self.time_of_day = 'morning'
        elif self.start.time() < datetime.time(15, 30):
            self.time_of_day = 'afternoon-early'
        else:
            self.time_of_day = 'afternoon-late'
        self.time_group = self.day + '-' + self.time_of_day
        self.overlaps = set()
        self.full_overlaps = set()
        self.adjacent = set()

    def store_relations(self, other_timeslots):
        """
        Store relations to all other timeslots. This should be called
        after all TimeSlot objects have been created. This allows fast
        lookups of which TimeSlot objects overlap or are adjacent.
        Note that there is a distinction between an overlap, meaning
        at least part of the timeslots occur during the same time,
        and a full overlap, meaning the start and end time are identical.
        """
        for other in other_timeslots:
            if any([
                self.start < other.start < self.end,
                self.start < other.end < self.end,
                self.start >= other.start and self.end <= other.end,
            ]) and other != self:
                self.overlaps.add(other)
            if self.start == other.start and self.end == other.end and other != self:
                self.full_overlaps.add(other)
            if (
                abs(self.start - other.end) <= datetime.timedelta(minutes=30) or
                abs(other.start - self.end) <= datetime.timedelta(minutes=30)
            ) and self.location_pk == other.location_pk:
                self.adjacent.add(other)


class Session(object):
    """
    This TimeSlot class is analogous to the Session class in the models,
    i.e. it represents a single session to be scheduled. It also pulls
    in data about constraints, group parents, etc.
    """
    def __init__(self, stdout, meeting, session_db, business_constraint_costs, verbosity, is_fixed=False):
        """
        Initialise this object from a Session model instance.
        This includes collecting all constraints from the database,
        and calculating an initial complexity.  
        """
        self.stdout = stdout
        self.verbosity = verbosity
        self.business_constraint_costs = business_constraint_costs
        self.session_pk = session_db.pk
        self.group = session_db.group.acronym
        self.parent = session_db.group.parent.acronym if session_db.group.parent else None
        self.ad = session_db.group.ad_role().person.pk if session_db.group.ad_role() else None
        self.is_area_meeting = any([
            session_db.group.type_id == 'area',
            session_db.group.type_id == 'ag',
            session_db.group.type_id == 'rag',
            session_db.group.meeting_seen_as_area,
        ])
        self.is_bof = session_db.group.state_id == 'bof'
        self.is_prg = session_db.group.type_id == 'rg' and session_db.group.state_id == 'proposed'
        self.is_fixed = is_fixed  # if True, cannot be moved

        self.attendees = session_db.attendees
        if not self.attendees:
            if self.verbosity >= 1:
                self.stdout.write('WARNING: session {} (pk {}) has no attendees set, assuming any room fits'
                                  .format(self.group, self.session_pk))
            self.attendees = 0
        self.requested_duration = session_db.requested_duration

        constraints_db = models.Constraint.objects.filter(
            Q(source=session_db.group) | Q(source__in=session_db.joint_with_groups.all()),
            meeting=meeting,
        )

        self.conflict_groups = defaultdict(int)
        self.conflict_people = set()
        self.conflict_people_penalty = 0
        self.time_relation = None
        self.time_relation_penalty = 0
        self.wg_adjacent = None
        self.wg_adjacent_penalty = 0
        self.wg_adjacent = None
        self.timeranges_unavailable = set()
        self.timeranges_unavailable_penalty = 0

        self.last_cost = None

        for constraint_db in constraints_db:
            if constraint_db.name.is_group_conflict:
                self.conflict_groups[constraint_db.target.acronym] += constraint_db.name.penalty
            elif constraint_db.name.slug == 'bethere':
                self.conflict_people.add(constraint_db.person.pk)
                self.conflict_people_penalty = constraint_db.name.penalty
            elif constraint_db.name.slug == 'time_relation':
                self.time_relation = constraint_db.time_relation
                self.time_relation_penalty = constraint_db.name.penalty
            elif constraint_db.name.slug == 'wg_adjacent':
                self.wg_adjacent = constraint_db.target.acronym
                self.wg_adjacent_penalty = constraint_db.name.penalty
            elif constraint_db.name.slug == 'timerange':
                self.timeranges_unavailable.update({t.slug for t in constraint_db.timeranges.all()})
                self.timeranges_unavailable_penalty = constraint_db.name.penalty
            else:
                f = 'Unknown constraint type {} for {}'
                raise CommandError(f.format(constraint_db.name.slug, self.group))

        self.complexity = sum([
            self.attendees,
            sum(self.conflict_groups.values()),
            (self.conflict_people_penalty * len(self.conflict_people)),
            self.time_relation_penalty,
            self.wg_adjacent_penalty * 1000,
            self.timeranges_unavailable_penalty * len(self.timeranges_unavailable),
            self.requested_duration.seconds * 100,
        ])
        
    def update_complexity(self, other_sessions):
        """
        Update the complexity of this session, based on all other sessions.
        This should be called after all Session objects are created, and
        updates the complexity of this session based on how many conflicts
        other sessions may have with this session 
        """
        for other_session in other_sessions:
            self.complexity += sum([
                sum([cost for group, cost in other_session.conflict_groups.items() if
                     group == self.group]),
                self.conflict_people_penalty * len(
                    self.conflict_people.intersection(other_session.conflict_people))
            ])

    def fits_in_timeslot(self, timeslot):
        return self.attendees <= timeslot.capacity and self.requested_duration <= timeslot.duration

    def calculate_cost(self, schedule, my_timeslot, overlapping_sessions, my_sessions, include_fixed=False):
        """
        Calculate the cost of this session, in the provided schedule, with this session
        being in my_timeslot, and a given set of overlapping sessions and the set of
        all sessions of this group.
        The functionality is split into a few methods, to optimise caching.
        
        overlapping_sessions is a list of Session objects
        my_sessions is an iterable of tuples, each tuple containing a TimeSlot and a Session

        The return value is a tuple of violations (list of strings) and a cost (integer).        
        """
        violations, cost = [], 0
        # Ignore overlap between two fixed sessions when calculating dynamic cost
        overlapping_sessions = tuple(
            o for o in overlapping_sessions
            if include_fixed or not (self.is_fixed and o.is_fixed)
        )

        if include_fixed or (not self.is_fixed):
            if self.attendees > my_timeslot.capacity:
                violations.append('{}: scheduled in too small room'.format(self.group))
                cost += self.business_constraint_costs['session_requires_trim']

            if self.requested_duration > my_timeslot.duration:
                violations.append('{}: scheduled in too short timeslot'.format(self.group))
                cost += self.business_constraint_costs['session_requires_trim']

            if my_timeslot.time_group in self.timeranges_unavailable:
                violations.append('{}: scheduled in unavailable timerange {}'
                                  .format(self.group, my_timeslot.time_group))
                cost += self.timeranges_unavailable_penalty
            
        v, c = self._calculate_cost_overlapping_groups(overlapping_sessions)
        violations += v
        cost += c

        v, c = self._calculate_cost_business_logic(overlapping_sessions)
        violations += v
        cost += c

        v, c = self._calculate_cost_my_other_sessions(tuple(my_sessions))
        violations += v
        cost += c

        if self.wg_adjacent and (include_fixed or not self.is_fixed):
            adjacent_groups = tuple([schedule[t].group for t in my_timeslot.adjacent if t in schedule])
            if self.wg_adjacent not in adjacent_groups:
                violations.append('{}: missing adjacency with {}, adjacents are: {}'
                                  .format(self.group, self.wg_adjacent, ', '.join(adjacent_groups)))
                cost += self.wg_adjacent_penalty

        self.last_cost = cost
        return violations, cost

    @lru_cache(maxsize=10000)
    def _calculate_cost_overlapping_groups(self, overlapping_sessions):
        violations, cost = [], 0
        for other in overlapping_sessions:
            if not other:
                continue
            if self.is_fixed and other.is_fixed:
                continue
            if other.group == self.group:
                violations.append('{}: scheduled twice in overlapping slots'.format(self.group))
                cost += math.inf
            if other.group in self.conflict_groups:
                violations.append('{}: group conflict with {}'.format(self.group, other.group))
                cost += self.conflict_groups[other.group]
    
            conflict_people = self.conflict_people.intersection(other.conflict_people)
            for person in conflict_people:
                violations.append('{}: conflict w/ key person {}, also in {}'
                                  .format(self.group, person, other.group))
            cost += len(conflict_people) * self.conflict_people_penalty
        return violations, cost

    @lru_cache(maxsize=10000)
    def _calculate_cost_business_logic(self, overlapping_sessions):
        violations, cost = [], 0
        for other in overlapping_sessions:
            if not other:
                continue
<<<<<<< HEAD
            if self.is_fixed and other.is_fixed:
                continue
            # BoFs cannot conflict with PRGs
=======
            # BOFs cannot conflict with PRGs
>>>>>>> 520fffe1
            if self.is_bof and other.is_prg:
                violations.append('{}: BOF overlaps with PRG: {}'
                                  .format(self.group, other.group))
                cost += self.business_constraint_costs['bof_overlapping_prg']
            # BOFs cannot conflict with any other BOFs 
            if self.is_bof and other.is_bof:
                violations.append('{}: BOF overlaps with other BOF: {}'
                                  .format(self.group, other.group))
                cost += self.business_constraint_costs['bof_overlapping_bof']
            # BOFs cannot conflict with any other WGs in their area
            if self.is_bof and self.parent == other.parent:
                violations.append('{}: BOF overlaps with other session from same area: {}'
                                  .format(self.group, other.group))
                cost += self.business_constraint_costs['bof_overlapping_area_wg']
            # BOFs cannot conflict with any area-wide meetings (of any area) 
            if self.is_bof and other.is_area_meeting:
                violations.append('{}: BOF overlaps with area meeting {}'
                                  .format(self.group, other.group))
                cost += self.business_constraint_costs['bof_overlapping_area_meeting']
            # Area meetings cannot conflict with anything else in their area 
            if self.is_area_meeting and other.parent == self.group:
                violations.append('{}: area meeting overlaps with session from same area: {}'
                                  .format(self.group, other.group))
                cost += self.business_constraint_costs['area_overlapping_in_area']
            # Area meetings cannot conflict with other area meetings 
            if self.is_area_meeting and other.is_area_meeting:
                violations.append('{}: area meeting overlaps with other area meeting: {}'
                                  .format(self.group, other.group))
                cost += self.business_constraint_costs['area_overlapping_other_area']
            # WGs overseen by the same Area Director should not conflict  
            if self.ad and self.ad == other.ad:
                violations.append('{}: has same AD as {}'.format(self.group, other.group))
                cost += self.business_constraint_costs['session_overlap_ad']
        return violations, cost
    
    @lru_cache(maxsize=10000)
    def _calculate_cost_my_other_sessions(self, my_sessions):
        """Calculate cost due to other sessions for same group

        my_sessions is a set of (TimeSlot, Session) tuples.
        """
        def sort_sessions(timeslot_session_pairs):
            return sorted(timeslot_session_pairs, key=lambda item: item[1].session_pk)

        violations, cost = [], 0
        if len(my_sessions) >= 2:
            my_fixed_sessions = [m for m in my_sessions if m[1].is_fixed]
            fixed_sessions_in_order = (my_fixed_sessions == sort_sessions(my_fixed_sessions))
            # Only possible to keep sessions in order if fixed sessions are in order - ignore cost if not.
            if fixed_sessions_in_order and (list(my_sessions) != sort_sessions(my_sessions)):
                session_order = [s.session_pk for t, s in list(my_sessions)]
                violations.append('{}: sessions out of order: {}'.format(self.group, session_order))
                cost += self.business_constraint_costs['sessions_out_of_order']
                
            if self.time_relation:
                group_days = [t.start.date() for t, s in my_sessions]
                # ignore conflict between two fixed sessions
                if not (my_sessions[0][1].is_fixed and my_sessions[1][1].is_fixed):
                    difference_days = abs((group_days[1] - group_days[0]).days)
                    if self.time_relation == 'subsequent-days' and difference_days != 1:
                        violations.append('{}: has time relation subsequent-days but difference is {}'
                                          .format(self.group, difference_days))
                        cost += self.time_relation_penalty
                    elif self.time_relation == 'one-day-seperation' and difference_days == 1:
                        violations.append('{}: has time relation one-day-seperation but difference is {}'
                                          .format(self.group, difference_days))
                        cost += self.time_relation_penalty
        return violations, cost<|MERGE_RESOLUTION|>--- conflicted
+++ resolved
@@ -83,7 +83,6 @@
         self.verbosity = verbosity
         self.name = name
         self.max_cycles = max_cycles
-
         if meeting_number:
             try:
                 self.meeting = models.Meeting.objects.get(type="ietf", number=meeting_number)
@@ -896,18 +895,14 @@
         for other in overlapping_sessions:
             if not other:
                 continue
-<<<<<<< HEAD
             if self.is_fixed and other.is_fixed:
                 continue
-            # BoFs cannot conflict with PRGs
-=======
             # BOFs cannot conflict with PRGs
->>>>>>> 520fffe1
             if self.is_bof and other.is_prg:
                 violations.append('{}: BOF overlaps with PRG: {}'
                                   .format(self.group, other.group))
                 cost += self.business_constraint_costs['bof_overlapping_prg']
-            # BOFs cannot conflict with any other BOFs 
+            # BOFs cannot conflict with any other BOFs
             if self.is_bof and other.is_bof:
                 violations.append('{}: BOF overlaps with other BOF: {}'
                                   .format(self.group, other.group))
@@ -917,7 +912,7 @@
                 violations.append('{}: BOF overlaps with other session from same area: {}'
                                   .format(self.group, other.group))
                 cost += self.business_constraint_costs['bof_overlapping_area_wg']
-            # BOFs cannot conflict with any area-wide meetings (of any area) 
+            # BOFs cannot conflict with any area-wide meetings (of any area)
             if self.is_bof and other.is_area_meeting:
                 violations.append('{}: BOF overlaps with area meeting {}'
                                   .format(self.group, other.group))

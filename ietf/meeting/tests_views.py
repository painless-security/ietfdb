--- conflicted
+++ resolved
@@ -755,15 +755,9 @@
         na_col = q('#customize td.view:last-child')  # find the column
         non_area_labels = [e.attrib['data-filter-item']
                            for e in na_col.find('button.pickview')]
-        assert len(non_area_labels) > 0  # test setup must produce at least one label for this test 
-
-        # Should be a 'non-area events' link showing appropriate types        
-<<<<<<< HEAD
-=======
-        non_area_labels = [
-            'BOF', 'EDU', 'Hackathon', 'IEPG', 'IESG', 'IETF', 'Plenary', 'Secretariat', 'Tools',
-        ]
->>>>>>> 1b59e693
+        assert len(non_area_labels) > 0  # test setup must produce at least one label for this test
+
+        # Should be a 'non-area events' link showing appropriate types
         self.assertIn('%s?show=%s' % (ical_url, ','.join(non_area_labels).lower()), content)
 
     def test_parse_agenda_filter_params(self):
@@ -1589,7 +1583,7 @@
             meeting.date = datetime.date.today() + datetime.timedelta(days=days_offset)
             meeting.save()
             client.login(username="secretary", password="secretary+password")
-            url = urlreverse("ietf.meeting.views.edit_meeting_schedule", kwargs=dict(num=meeting.number)) 
+            url = urlreverse("ietf.meeting.views.edit_meeting_schedule", kwargs=dict(num=meeting.number))
             r = client.get(url)
             q = PyQuery(r.content)
             return(r, q)

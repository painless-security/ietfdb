# Copyright The IETF Trust 2016-2020, All Rights Reserved
# -*- coding: utf-8 -*-


import factory
import random
import datetime

from django.core.files.base import ContentFile

from ietf.meeting.models import Meeting, Session, SchedulingEvent, Schedule, TimeSlot, SessionPresentation, FloorPlan, Room, SlideSubmission
from ietf.name.models import ConstraintName, SessionStatusName, TimeSlotTypeName
from ietf.group.factories import GroupFactory
from ietf.person.factories import PersonFactory

class MeetingFactory(factory.DjangoModelFactory):
    class Meta:
        model = Meeting

    type_id = factory.Iterator(['ietf','interim'])

    city = factory.Faker('city')
    country = factory.Faker('country_code')
    time_zone = factory.Faker('timezone')
    idsubmit_cutoff_day_offset_00 = 13
    idsubmit_cutoff_day_offset_01 = 13
    idsubmit_cutoff_time_utc = datetime.timedelta(0, 86399)
    idsubmit_cutoff_warning_days = datetime.timedelta(days=21)
    venue_name = factory.Faker('sentence')
    venue_addr = factory.Faker('address')
    break_area = factory.Faker('sentence')
    reg_area = factory.Faker('sentence')

    @factory.lazy_attribute_sequence
    def number(self,n):
        if self.type_id == 'ietf':
            if Meeting.objects.filter(type='ietf').exists():
                so_far = max([int(x.number) for x in Meeting.objects.filter(type='ietf')])
                return '%02d'%(so_far+1)
            else:
                return '%02d'%(n+80)
        else:
            return 'interim-%d-%s-%02d'%(self.date.year,GroupFactory().acronym,n)

    @factory.lazy_attribute
    def days(self):
        if self.type_id == 'ietf':
            return 7
        else:
            return 1

    @factory.lazy_attribute
    def date(self):
        if self.type_id == 'ietf':
            num = int(self.number)
            year = (num-2)//3+1985
            month = ((num-2)%3+1)*4-1
            day = random.randint(1,28)
            return datetime.date(year, month, day)
        else:
            return datetime.date(2010,1,1)+datetime.timedelta(days=random.randint(0,3652))


    @factory.post_generation
    def populate_schedule(obj, create, extracted, **kwargs): # pylint: disable=no-self-argument
        '''
        Create a default schedule, unless the factory is called
        with populate_agenda=False
        '''
        if extracted is None:
            extracted = True
        if create and extracted:
            for x in range(3):
                TimeSlotFactory(meeting=obj)
            obj.schedule = ScheduleFactory(meeting=obj)
            obj.save()

    @factory.post_generation
    def group_conflicts(obj, create, extracted, **kwargs):  # pulint: disable=no-self-argument
        """Add conflict types

        Pass a list of ConflictNames as group_conflicts to specify which are enabled.
        """
        if extracted is None:
            extracted = [
                ConstraintName.objects.get(slug=s) for s in [
                'chair_conflict', 'tech_overlap', 'key_participant'
                ]]
        if create:
            for cn in extracted:
                obj.group_conflict_types.add(
                    cn if isinstance(cn, ConstraintName) else ConstraintName.objects.get(slug=cn)
                )


class SessionFactory(factory.DjangoModelFactory):
    class Meta:
        model = Session

    meeting = factory.SubFactory(MeetingFactory)
    type_id='regular'
    group = factory.SubFactory(GroupFactory)

    @factory.post_generation
    def status_id(obj, create, extracted, **kwargs):
        if create:
            if not extracted:
                extracted = 'sched'

            if extracted not in ['apprw', 'schedw']:
                # requested event
                SchedulingEvent.objects.create(
                    session=obj,
                    status=SessionStatusName.objects.get(slug='schedw'),
                    by=PersonFactory(),
                )

            # actual state event
            SchedulingEvent.objects.create(
                session=obj,
                status=SessionStatusName.objects.get(slug=extracted),
                by=PersonFactory(),
            )
                
    @factory.post_generation
    def add_to_schedule(obj, create, extracted, **kwargs): # pylint: disable=no-self-argument
        '''
        Put this session in a timeslot unless the factory is called
        with add_to_schedule=False
        '''
        if extracted is None:
            extracted = True
        if create and extracted:
            ts = obj.meeting.timeslot_set.all()
            obj.timeslotassignments.create(timeslot=ts[random.randrange(len(ts))],schedule=obj.meeting.schedule)

class ScheduleFactory(factory.DjangoModelFactory):
    class Meta:
        model = Schedule

    meeting = factory.SubFactory(MeetingFactory)
    name = factory.Sequence(lambda n: 'schedule_%d'%n)
    owner = factory.SubFactory(PersonFactory)

class RoomFactory(factory.DjangoModelFactory):
    class Meta:
        model = Room

    meeting = factory.SubFactory(MeetingFactory)
    name = factory.Faker('name')

    @factory.post_generation
<<<<<<< HEAD
    def session_types(obj, create, extracted, **kwargs):  # pylint: disable-no-self-argument
        if create:
            if extracted is None:
                obj.session_types.add(TimeSlotTypeName.objects.get(slug='regular'))
            else:
                for timeslottype_name in extracted:
                    obj.session_types.add(timeslottype_name)
=======
    def session_types(obj, create, extracted, **kwargs): # pylint: disable=no-self-argument
        """Prep session types m2m relationship for room, defaulting to 'regular'"""
        if create:
            session_types = extracted if extracted is not None else ['regular']
            for st in session_types:
                obj.session_types.add(st)
>>>>>>> e1c891cf


class TimeSlotFactory(factory.DjangoModelFactory):
    class Meta:
        model = TimeSlot

    meeting = factory.SubFactory(MeetingFactory)
    type_id = 'regular'

    @factory.post_generation
    def location(obj, create, extracted, **kwargs): # pylint: disable=no-self-argument
        if create:
            if extracted:
                obj.location = extracted
            else:
                obj.location = RoomFactory(meeting=obj.meeting)
            obj.save()
    
    @factory.lazy_attribute
    def time(self):
        return datetime.datetime.combine(self.meeting.date,datetime.time(11,0))

    @factory.lazy_attribute
    def duration(self):
        return datetime.timedelta(minutes=30+random.randrange(9)*15)

class SessionPresentationFactory(factory.DjangoModelFactory):
    class Meta:
        model = SessionPresentation

    session = factory.SubFactory(SessionFactory)
    document = factory.SubFactory('ietf.doc.factories.DocumentFactory')
    @factory.lazy_attribute
    def rev(self):
        return self.document.rev

class FloorPlanFactory(factory.DjangoModelFactory):
    class Meta:
        model = FloorPlan

    name = factory.Sequence(lambda n: 'Venue Floor %d' % n)
    short = factory.Sequence(lambda n: '%d' % n)
    meeting = factory.SubFactory(MeetingFactory)
    order = factory.Sequence(lambda n: n)
    image = factory.LazyAttribute(
            lambda _: ContentFile(
                factory.django.ImageField()._make_data(
                    {'width': 1024, 'height': 768}
                ), 'floorplan.jpg'
            )
        )

class SlideSubmissionFactory(factory.DjangoModelFactory):
    class Meta:
        model = SlideSubmission

    session = factory.SubFactory(SessionFactory)
    title = factory.Faker('sentence')
    filename = factory.Sequence(lambda n: 'test_slide_%d'%n)
    submitter = factory.SubFactory(PersonFactory)

    make_file = factory.PostGeneration(
                    lambda obj, create, extracted, **kwargs: open(obj.staged_filepath(),'a').close()
                )<|MERGE_RESOLUTION|>--- conflicted
+++ resolved
@@ -150,22 +150,12 @@
     name = factory.Faker('name')
 
     @factory.post_generation
-<<<<<<< HEAD
-    def session_types(obj, create, extracted, **kwargs):  # pylint: disable-no-self-argument
-        if create:
-            if extracted is None:
-                obj.session_types.add(TimeSlotTypeName.objects.get(slug='regular'))
-            else:
-                for timeslottype_name in extracted:
-                    obj.session_types.add(timeslottype_name)
-=======
     def session_types(obj, create, extracted, **kwargs): # pylint: disable=no-self-argument
         """Prep session types m2m relationship for room, defaulting to 'regular'"""
         if create:
             session_types = extracted if extracted is not None else ['regular']
             for st in session_types:
                 obj.session_types.add(st)
->>>>>>> e1c891cf
 
 
 class TimeSlotFactory(factory.DjangoModelFactory):

# Copyright The IETF Trust 2007-2020, All Rights Reserved
# -*- coding: utf-8 -*-


import csv
import datetime
import glob
import io
import itertools
import json
import math
import os
import pytz
import re
import tarfile
import tempfile
import markdown2

from calendar import timegm
from collections import OrderedDict, Counter, deque, defaultdict
from urllib.parse import unquote
from tempfile import mkstemp
from wsgiref.handlers import format_date_time

from django import forms
from django.shortcuts import render, redirect, get_object_or_404
from django.http import (HttpResponse, HttpResponseRedirect, HttpResponseForbidden,
                         HttpResponseNotFound, Http404, HttpResponseBadRequest,
                         JsonResponse)
from django.conf import settings
from django.contrib import messages
from django.contrib.auth.decorators import login_required
from django.core.exceptions import ValidationError
from django.core.validators import URLValidator
from django.urls import reverse,reverse_lazy
from django.db.models import F, Min, Max, Q
from django.forms.models import modelform_factory, inlineformset_factory
from django.template import TemplateDoesNotExist
from django.template.loader import render_to_string
from django.utils.encoding import force_str
from django.utils.functional import curry
from django.utils.text import slugify
from django.views.decorators.cache import cache_page
from django.utils.html import format_html
from django.views.decorators.csrf import ensure_csrf_cookie, csrf_exempt
from django.views.generic import RedirectView

import debug                            # pyflakes:ignore

from ietf.doc.fields import SearchableDocumentsField
from ietf.doc.models import Document, State, DocEvent, NewRevisionDocEvent, DocAlias
from ietf.group.models import Group
from ietf.group.utils import can_manage_session_materials, can_manage_some_groups, can_manage_group
from ietf.person.models import Person
from ietf.ietfauth.utils import role_required, has_role, user_is_person
from ietf.mailtrigger.utils import gather_address_lists
from ietf.meeting.models import Meeting, Session, Schedule, FloorPlan, SessionPresentation, TimeSlot, SlideSubmission
from ietf.meeting.models import SessionStatusName, SchedulingEvent, SchedTimeSessAssignment, Room, TimeSlotTypeName
from ietf.meeting.forms import CustomDurationField, SwapDaysForm, SwapTimeslotsForm
from ietf.meeting.helpers import get_areas, get_person_by_email, get_schedule_by_name
from ietf.meeting.helpers import build_all_agenda_slices, get_wg_name_list
from ietf.meeting.helpers import get_all_assignments_from_schedule
from ietf.meeting.helpers import get_modified_from_assignments
from ietf.meeting.helpers import get_wg_list, find_ads_for_meeting
from ietf.meeting.helpers import get_meeting, get_ietf_meeting, get_current_ietf_meeting_num
from ietf.meeting.helpers import get_schedule, schedule_permissions
from ietf.meeting.helpers import preprocess_assignments_for_agenda, read_agenda_file
<<<<<<< HEAD
from ietf.meeting.helpers import filter_keywords_for_session, tag_assignments_with_filter_keywords, AgendaFilterOrganizer
=======
from ietf.meeting.helpers import filter_keywords_for_session, tag_assignments_with_filter_keywords, filter_keyword_for_specific_session
>>>>>>> 1b59e693
from ietf.meeting.helpers import convert_draft_to_pdf, get_earliest_session_date
from ietf.meeting.helpers import can_view_interim_request, can_approve_interim_request
from ietf.meeting.helpers import can_edit_interim_request
from ietf.meeting.helpers import can_request_interim_meeting, get_announcement_initial
from ietf.meeting.helpers import sessions_post_save, is_interim_meeting_approved
from ietf.meeting.helpers import send_interim_meeting_cancellation_notice, send_interim_session_cancellation_notice
from ietf.meeting.helpers import send_interim_approval
from ietf.meeting.helpers import send_interim_approval_request
from ietf.meeting.helpers import send_interim_announcement_request
from ietf.meeting.utils import finalize, sort_accept_tuple, condition_slide_order
from ietf.meeting.utils import add_event_info_to_session_qs
from ietf.meeting.utils import session_time_for_sorting
from ietf.meeting.utils import session_requested_by
from ietf.meeting.utils import current_session_status
from ietf.meeting.utils import data_for_meetings_overview
from ietf.meeting.utils import preprocess_constraints_for_meeting_schedule_editor
from ietf.meeting.utils import diff_meeting_schedules, prefetch_schedule_diff_objects
from ietf.meeting.utils import swap_meeting_schedule_timeslot_assignments
from ietf.meeting.utils import preprocess_meeting_important_dates
from ietf.message.utils import infer_message
from ietf.name.models import SlideSubmissionStatusName
from ietf.secr.proceedings.utils import handle_upload_file
from ietf.secr.proceedings.proc_utils import (get_progress_stats, post_process, import_audio_files,
    create_recording)
from ietf.utils.decorators import require_api_key
from ietf.utils.history import find_history_replacements_active_at
from ietf.utils.log import assertion
from ietf.utils.mail import send_mail_message, send_mail_text
from ietf.utils.mime import get_mime_type
from ietf.utils.pipe import pipe
from ietf.utils.pdf import pdf_pages
from ietf.utils.response import permission_denied
from ietf.utils.text import xslugify

from .forms import (InterimMeetingModelForm, InterimAnnounceForm, InterimSessionModelForm,
    InterimCancelForm, InterimSessionInlineFormSet, FileUploadForm, RequestMinutesForm,)


def get_interim_menu_entries(request):
    '''Setup menu entries for interim meeting view tabs'''
    entries = []
    entries.append(("Upcoming", reverse("ietf.meeting.views.upcoming")))
    entries.append(("Pending", reverse("ietf.meeting.views.interim_pending")))
    entries.append(("Announce", reverse("ietf.meeting.views.interim_announce")))
    return entries

def send_interim_change_notice(request, meeting):
    """Sends an email notifying changes to a previously scheduled / announced meeting"""
    group = meeting.session_set.first().group
    form = InterimAnnounceForm(get_announcement_initial(meeting, is_change=True))
    message = form.save(user=request.user)
    message.related_groups.add(group)
    send_mail_message(request, message)

# -------------------------------------------------
# View Functions
# -------------------------------------------------

def materials(request, num=None):
    meeting = get_meeting(num)
    begin_date = meeting.get_submission_start_date()
    cut_off_date = meeting.get_submission_cut_off_date()
    cor_cut_off_date = meeting.get_submission_correction_date()
    now = datetime.date.today()
    old = datetime.datetime.now() - datetime.timedelta(days=1)
    if settings.SERVER_MODE != 'production' and '_testoverride' in request.GET:
        pass
    elif now > cor_cut_off_date:
        if meeting.number.isdigit() and int(meeting.number) > 96:
            return redirect('ietf.meeting.views.proceedings', num=meeting.number)
        else:
            return render(request, "meeting/materials_upload_closed.html", {
                'meeting_num': meeting.number,
                'begin_date': begin_date,
                'cut_off_date': cut_off_date,
                'cor_cut_off_date': cor_cut_off_date
            })

    past_cutoff_date = datetime.date.today() > meeting.get_submission_correction_date()

    schedule = get_schedule(meeting, None)

    sessions  = add_event_info_to_session_qs(Session.objects.filter(
        meeting__number=meeting.number,
        timeslotassignments__schedule__in=[schedule, schedule.base if schedule else None]
    ).distinct().select_related('meeting__schedule', 'group__state', 'group__parent')).order_by('group__acronym')

    plenaries = sessions.filter(name__icontains='plenary')
    ietf      = sessions.filter(group__parent__type__slug = 'area').exclude(group__acronym='edu')
    irtf      = sessions.filter(group__parent__acronym = 'irtf')
    training  = sessions.filter(group__acronym__in=['edu','iaoc'], type_id__in=['regular', 'other', ])
    iab       = sessions.filter(group__parent__acronym = 'iab')

    session_pks = [s.pk for ss in [plenaries, ietf, irtf, training, iab] for s in ss]
    other     = sessions.filter(type__in=['regular'], group__type__features__has_meetings=True).exclude(pk__in=session_pks)

    for topic in [plenaries, ietf, training, irtf, iab]:
        for event in topic:
            date_list = []
            for slide_event in event.all_meeting_slides(): date_list.append(slide_event.time)
            for agenda_event in event.all_meeting_agendas(): date_list.append(agenda_event.time)
            if date_list: setattr(event, 'last_update', sorted(date_list, reverse=True)[0])

    for session_list in [plenaries, ietf, training, irtf, iab, other]:
        for session in session_list:
            session.past_cutoff_date = past_cutoff_date
            
    return render(request, "meeting/materials.html", {
        'meeting': meeting,
        'plenaries': plenaries,
        'ietf': ietf,
        'training': training,
        'irtf': irtf,
        'iab': iab,
        'other': other,
        'cut_off_date': cut_off_date,
        'cor_cut_off_date': cor_cut_off_date,
        'submission_started': now > begin_date,
        'old': old,
    })

def current_materials(request):
    today = datetime.date.today()
    meetings = Meeting.objects.exclude(number__startswith='interim-').filter(date__lte=today).order_by('-date')
    if meetings:
        return redirect(materials, meetings[0].number)
    else:
        raise Http404('No such meeting')

@cache_page(1 * 60)
def materials_document(request, document, num=None, ext=None):
    meeting=get_meeting(num,type_in=['ietf','interim'])
    num = meeting.number
    if (re.search(r'^\w+-\d+-.+-\d\d$', document) or
        re.search(r'^\w+-interim-\d+-.+-\d\d-\d\d$', document) or
        re.search(r'^\w+-interim-\d+-.+-sess[a-z]-\d\d$', document) or
        re.search(r'^minutes-interim-\d+-.+-\d\d$', document) or
        re.search(r'^slides-interim-\d+-.+-\d\d$', document)):
        name, rev = document.rsplit('-', 1)
    else:
        name, rev = document, None
    # This view does not allow the use of DocAliases. Right now we are probably only creating one (identity) alias, but that may not hold in the future.
    doc = Document.objects.filter(name=name).first()
    # Handle edge case where the above name, rev splitter misidentifies the end of a document name as a revision mumber
    if not doc:
        if rev:
            name = name + '-' + rev
            rev = None
            doc = get_object_or_404(Document, name=name)
        else:
            raise Http404("No such document")

    if not doc.meeting_related():
        raise Http404("Not a meeting related document")
    if not doc.session_set.filter(meeting__number=num).exists():
        raise Http404("No such document for meeting %s" % num)
    if not rev:
        filename = doc.get_file_name()
    else:
        filename = os.path.join(doc.get_file_path(), document)
    if ext:
        if not filename.endswith(ext):
            name, _ = os.path.splitext(filename)
            filename = name + ext
    else:
        filenames = glob.glob(filename+'.*')
        if filenames:
            filename = filenames[0]
    _, basename = os.path.split(filename)
    if not os.path.exists(filename):
        raise Http404("File not found: %s" % filename)

    old_proceedings_format = meeting.number.isdigit() and int(meeting.number) <= 96
    if settings.MEETING_MATERIALS_SERVE_LOCALLY or old_proceedings_format:
        with io.open(filename, 'rb') as file:
            bytes = file.read()
        
        mtype, chset = get_mime_type(bytes)
        content_type = "%s; charset=%s" % (mtype, chset)

        file_ext = os.path.splitext(filename)
        if len(file_ext) == 2 and file_ext[1] == '.md' and mtype == 'text/plain':
            sorted_accept = sort_accept_tuple(request.META.get('HTTP_ACCEPT'))
            for atype in sorted_accept:
                if atype[0] == 'text/markdown':
                    content_type = content_type.replace('plain', 'markdown', 1)
                    break;
                elif atype[0] == 'text/html':
                    bytes = "<html>\n<head></head>\n<body>\n%s\n</body>\n</html>\n" % markdown2.markdown(bytes)
                    content_type = content_type.replace('plain', 'html', 1)
                    break;
                elif atype[0] == 'text/plain':
                    break;

        response = HttpResponse(bytes, content_type=content_type)
        response['Content-Disposition'] = 'inline; filename="%s"' % basename
        return response
    else:
        return HttpResponseRedirect(redirect_to=doc.get_href(meeting=meeting))

@login_required
def materials_editable_groups(request, num=None):
    meeting = get_meeting(num)
    return render(request, "meeting/materials_editable_groups.html", {
        'meeting_num': meeting.number})

def ascii_alphanumeric(string):
    return re.match(r'^[a-zA-Z0-9]*$', string)

class SaveAsForm(forms.Form):
    savename = forms.CharField(max_length=16)

@role_required('Area Director','Secretariat')
def schedule_create(request, num=None, owner=None, name=None):
    meeting  = get_meeting(num)
    person   = get_person_by_email(owner)
    schedule = get_schedule_by_name(meeting, person, name)

    if schedule is None:
        # here we have to return some ajax to display an error.
        messages.error("Error: No meeting information for meeting %s owner %s schedule %s available" % (num, owner, name)) # pylint: disable=no-value-for-parameter
        return redirect(edit_schedule, num=num, owner=owner, name=name)

    # authorization was enforced by the @group_require decorator above.

    saveasform = SaveAsForm(request.POST)
    if not saveasform.is_valid():
        messages.info(request, "This name is not valid. Please choose another one.")
        return redirect(edit_schedule, num=num, owner=owner, name=name)

    savedname = saveasform.cleaned_data['savename']

    if not ascii_alphanumeric(savedname):
        messages.info(request, "This name contains illegal characters. Please choose another one.")
        return redirect(edit_schedule, num=num, owner=owner, name=name)

    # create the new schedule, and copy the assignments
    try:
        sched = meeting.schedule_set.get(name=savedname, owner=request.user.person)
        if sched:
            return redirect(edit_schedule, num=meeting.number, owner=sched.owner_email(), name=sched.name)
        else:
            messages.info(request, "Schedule creation failed. Please try again.")
            return redirect(edit_schedule, num=num, owner=owner, name=name)

    except Schedule.DoesNotExist:
        pass

    # must be done
    newschedule = Schedule(name=savedname,
                           owner=request.user.person,
                           meeting=meeting,
                           base=schedule.base,
                           origin=schedule,
                           visible=False,
                           public=False)

    newschedule.save()
    if newschedule is None:
        return HttpResponse(status=500)

    # keep a mapping so that extendedfrom references can be chased.
    mapping = {};
    for ss in schedule.assignments.all():
        # hack to copy the object, creating a new one
        # just reset the key, and save it again.
        oldid = ss.pk
        ss.pk = None
        ss.schedule=newschedule
        ss.save()
        mapping[oldid] = ss.pk
        #print "Copying %u to %u" % (oldid, ss.pk)

    # now fix up any extendedfrom references to new set.
    for ss in newschedule.assignments.all():
        if ss.extendedfrom is not None:
            oldid = ss.extendedfrom.id
            newid = mapping[oldid]
            #print "Fixing %u to %u" % (oldid, newid)
            ss.extendedfrom = newschedule.assignments.get(pk = newid)
            ss.save()


    # now redirect to this new schedule.
    return redirect(edit_schedule, meeting.number, newschedule.owner_email(), newschedule.name)


@role_required('Secretariat')
def edit_timeslots(request, num=None):

    meeting = get_meeting(num)

    time_slices,date_slices,slots = meeting.build_timeslices()

    ts_list = deque()
    rooms = meeting.room_set.order_by("capacity","name","id")
    for room in rooms:
        for day in time_slices:
            for slice in date_slices[day]:
                ts_list.append(room.timeslot_set.filter(time=slice[0],duration=datetime.timedelta(seconds=slice[2])).first())
            

    return render(request, "meeting/timeslot_edit.html",
                                         {"rooms":rooms,
                                          "time_slices":time_slices,
                                          "slot_slices": slots,
                                          "date_slices":date_slices,
                                          "meeting":meeting,
                                          "ts_list":ts_list,
                                      })

class NewScheduleForm(forms.ModelForm):
    class Meta:
        model = Schedule
        fields = ['name', 'visible', 'public', 'notes', 'base']

    def __init__(self, meeting, schedule, new_owner, *args, **kwargs):
        super().__init__(*args, **kwargs)

        self.meeting = meeting
        self.schedule = schedule
        self.new_owner = new_owner

        username = new_owner.user.username

        name_suggestion = username
        counter = 2

        existing_names = set(Schedule.objects.filter(meeting=meeting, owner=new_owner).values_list('name', flat=True))
        while name_suggestion in existing_names:
            name_suggestion = username + str(counter)
            counter += 1

        self.fields['name'].initial = name_suggestion
        self.fields['name'].label = "Name of new agenda"

        self.fields['base'].queryset = self.fields['base'].queryset.filter(meeting=meeting)

        if schedule:
            self.fields['visible'].initial = schedule.visible
            self.fields['public'].initial = schedule.public
            self.fields['base'].queryset = self.fields['base'].queryset.exclude(pk=schedule.pk)
            self.fields['base'].initial = schedule.base_id
        else:
            base = Schedule.objects.filter(meeting=meeting, name='base').first()
            if base:
                self.fields['base'].initial = base.pk

    def clean_name(self):
        name = self.cleaned_data.get('name')
        if name and Schedule.objects.filter(meeting=self.meeting, owner=self.new_owner, name=name):
            raise forms.ValidationError("Schedule with this name already exists.")
        return name

@role_required('Area Director','Secretariat')
def new_meeting_schedule(request, num, owner=None, name=None):
    meeting  = get_meeting(num)
    schedule = get_schedule_by_name(meeting, get_person_by_email(owner), name)

    if request.method == 'POST':
        form = NewScheduleForm(meeting, schedule, request.user.person, request.POST)

        if form.is_valid():
            new_schedule = form.save(commit=False)
            new_schedule.meeting = meeting
            new_schedule.owner = request.user.person
            new_schedule.origin = schedule
            new_schedule.save()

            if schedule:
                for assignment in schedule.assignments.all():
                    # clone by resetting primary key
                    assignment.pk = None
                    assignment.schedule = new_schedule
                    assignment.extendedfrom = None
                    assignment.save()

            # now redirect to this new schedule
            return redirect(edit_meeting_schedule, meeting.number, new_schedule.owner_email(), new_schedule.name)
            
    else:
        form = NewScheduleForm(meeting, schedule, request.user.person)

    return render(request, "meeting/new_meeting_schedule.html", {
        'meeting': meeting,
        'schedule': schedule,
        'form': form,
    })

@ensure_csrf_cookie
def edit_meeting_schedule(request, num=None, owner=None, name=None):
    meeting = get_meeting(num)
    if name is None:
        schedule = meeting.schedule
    else:
        schedule = get_schedule_by_name(meeting, get_person_by_email(owner), name)

    if schedule is None:
        raise Http404("No meeting information for meeting %s owner %s schedule %s available" % (num, owner, name))

    can_see, can_edit, secretariat = schedule_permissions(meeting, schedule, request.user)

    if not can_see:
        if request.method == 'POST':
            permission_denied(request, "Can't view this schedule.")

        return render(request, "meeting/private_schedule.html", {
            "schedule":schedule,
            "meeting": meeting,
            "meeting_base_url": request.build_absolute_uri(meeting.base_url()),
            "hide_menu": True
        }, status=403, content_type="text/html")

    assignments = SchedTimeSessAssignment.objects.filter(
        schedule__in=[schedule, schedule.base],
        timeslot__location__isnull=False,
        session__type='regular',
    ).order_by('timeslot__time','timeslot__name')

    assignments_by_session = defaultdict(list)
    for a in assignments:
        assignments_by_session[a.session_id].append(a)

    tombstone_states = ['canceled', 'canceledpa', 'resched']

    sessions = add_event_info_to_session_qs(
        Session.objects.filter(
            meeting=meeting,
            type='regular',
        ).order_by('pk'),
        requested_time=True,
        requested_by=True,
    ).filter(
        Q(current_status__in=['appr', 'schedw', 'scheda', 'sched'])
        | Q(current_status__in=tombstone_states, pk__in={a.session_id for a in assignments})
    ).prefetch_related(
        'resources', 'group', 'group__parent', 'group__type', 'joint_with_groups',
    )

    timeslots_qs = TimeSlot.objects.filter(meeting=meeting, type='regular').prefetch_related('type').order_by('location', 'time', 'name')

    min_duration = min(t.duration for t in timeslots_qs)
    max_duration = max(t.duration for t in timeslots_qs)

    def timedelta_to_css_ems(timedelta):
        # we scale the session and slots a bit according to their
        # length for an added visual clue
        capped_min_d = max(min_duration, datetime.timedelta(minutes=30))
        capped_max_d = min(max_duration, datetime.timedelta(hours=4))
        capped_timedelta = min(max(capped_min_d, timedelta), capped_max_d)

        min_d_css_rems = 8
        max_d_css_rems = 10
        # interpolate
        scale = (capped_timedelta - capped_min_d) / (capped_max_d - capped_min_d) if capped_min_d != capped_max_d else 1
        return min_d_css_rems + (max_d_css_rems - min_d_css_rems) * scale

    def prepare_sessions_for_display(sessions):
        # requesters
        requested_by_lookup = {p.pk: p for p in Person.objects.filter(pk__in=set(s.requested_by for s in sessions if s.requested_by))}

        # constraints
        constraints_for_sessions, formatted_constraints_for_sessions, constraint_names = preprocess_constraints_for_meeting_schedule_editor(meeting, sessions)

        sessions_for_group = defaultdict(list)
        for s in sessions:
            sessions_for_group[s.group_id].append(s)

        for s in sessions:
            s.requested_by_person = requested_by_lookup.get(s.requested_by)

            s.scheduling_label = "???"
            if s.group:
                s.scheduling_label = s.group.acronym
            elif s.name:
                s.scheduling_label = s.name

            s.requested_duration_in_hours = round(s.requested_duration.seconds / 60.0 / 60.0, 1)

            session_layout_margin = 0.2
            s.layout_width = timedelta_to_css_ems(s.requested_duration) - 2 * session_layout_margin
            s.parent_acronym = s.group.parent.acronym if s.group and s.group.parent else ""

            # compress the constraints, so similar constraint labels are
            # shared between the conflicting sessions they cover - the JS
            # then simply has to detect violations and show the
            # preprocessed labels
            constrained_sessions_grouped_by_label = defaultdict(set)
            for name_id, ts in itertools.groupby(sorted(constraints_for_sessions.get(s.pk, [])), key=lambda t: t[0]):
                ts = list(ts)
                session_pks = (t[1] for t in ts)
                constraint_name = constraint_names[name_id]
                if "{count}" in constraint_name.formatted_editor_label:
                    for session_pk, grouped_session_pks in itertools.groupby(session_pks):
                        count = sum(1 for i in grouped_session_pks)
                        constrained_sessions_grouped_by_label[format_html(constraint_name.formatted_editor_label, count=count)].add(session_pk)

                else:
                    constrained_sessions_grouped_by_label[constraint_name.formatted_editor_label].update(session_pks)

            s.constrained_sessions = list(constrained_sessions_grouped_by_label.items())
            s.formatted_constraints = formatted_constraints_for_sessions.get(s.pk, {})

            s.other_sessions = [s_other for s_other in sessions_for_group.get(s.group_id) if s != s_other]

            s.readonly = s.current_status in tombstone_states or any(a.schedule_id != schedule.pk for a in assignments_by_session.get(s.pk, []))

    def prepare_timeslots_for_display(timeslots, rooms):
        """Prepare timeslot data for template

        Prepares timeslots for display by sorting into groups in a structure
        that can be rendered by the template and by adding some data to the timeslot
        instances. Currently adds a 'layout_width' property to each timeslot instance.
        The layout_width is the width, in em, that should be used to style the timeslot's
        width.

        Rooms are partitioned into groups that have identical sets of timeslots
        for the entire meeting.

        The result of this method is an OrderedDict, days, keyed by the Date
        of each day that has at least one timeslot. The value of days[day] is a
        list with one entry for each group of rooms. Each entry is a list of
        dicts with keys 'room' and 'timeslots'. The 'room' value is the room
        instance and 'timeslots' is a list of timeslot instances for that room.

        The format is more easily illustrated than explained:

        days = OrderedDict(
          Date(2021, 5, 27): [
            [  # room group 1
              {'room': <room1>, 'timeslots': [<room1 timeslot1>, <room1 timeslot2>]},
              {'room': <room2>, 'timeslots': [<room2 timeslot1>, <room2 timeslot2>]},
              {'room': <room3>, 'timeslots': [<room3 timeslot1>, <room3 timeslot2>]},
            ],
            [  # room group 2
              {'room': <room4>, 'timeslots': [<room4 timeslot1>]},
            ],
          ],
          Date(2021, 5, 28): [
            [ # room group 1
              {'room': <room1>, 'timeslots': [<room1 timeslot3>]},
              {'room': <room2>, 'timeslots': [<room2 timeslot3>]},
              {'room': <room3>, 'timeslots': [<room3 timeslot3>]},
            ],
            [ # room group 2
              {'room': <room4>, 'timeslots': []},
            ],
          ],
        )
        """

        # Populate room_data. This collects the timeslots for each room binned by
        # day, plus data needed for sorting the rooms for display.
        room_data = dict()
        all_days = set()
        # timeslots_qs is already sorted by location, name, and time
        for t in timeslots:
            if t.location not in rooms:
                continue

            t.layout_width = timedelta_to_css_ems(t.duration)
            if t.location_id not in room_data:
                room_data[t.location_id] = dict(
                    timeslots_by_day=dict(),
                    timeslot_count=0,
                    start_and_duration=[],
                    first_timeslot = t,
                )
            rd = room_data[t.location_id]
            rd['timeslot_count'] += 1
            rd['start_and_duration'].append((t.time, t.duration))
            ttd = t.time.date()
            all_days.add(ttd)
            if ttd not in rd['timeslots_by_day']:
                rd['timeslots_by_day'][ttd] = []
            rd['timeslots_by_day'][ttd].append(t)

        all_days = sorted(all_days)  # changes set to a list
        # Note the maximum timeslot count for any room
        max_timeslots = max(rd['timeslot_count'] for rd in room_data.values())

        # Partition rooms into groups with identical timeslot arrangements.
        # Start by discarding any roos that have no timeslots.
        rooms_with_timeslots = [r for r in rooms if r.pk in room_data]
        # Then sort the remaining rooms.
        sorted_rooms = sorted(
            rooms_with_timeslots,
            key=lambda room: (
                # First, sort regular session rooms ahead of others - these will usually
                # have more timeslots than other room types.
                0 if room_data[room.pk]['timeslot_count'] == max_timeslots else 1,
                # Sort rooms with earlier timeslots ahead of later
                room_data[room.pk]['first_timeslot'].time,
                # Sort rooms with more sessions ahead of rooms with fewer
                0 - room_data[room.pk]['timeslot_count'],
                # Sort by list of starting time and duration so that groups with identical
                # timeslot structure will be neighbors. The grouping algorithm relies on this!
                room_data[room.pk]['start_and_duration'],
                # Within each group, sort higher capacity rooms first.
                room.capacity,
                # Finally, sort alphabetically by name
                room.name
            )
        )

        # Rooms are now ordered so rooms with identical timeslot arrangements are neighbors.
        # Walk the list, splitting these into groups.
        room_groups = []
        last_start_and_duration = None  # Used to watch for changes in start_and_duration
        for room in sorted_rooms:
            if last_start_and_duration != room_data[room.pk]['start_and_duration']:
                room_groups.append([])  # start a new room_group
                last_start_and_duration = room_data[room.pk]['start_and_duration']
            room_groups[-1].append(room)

        # Next, build the structure that will hold the data for the view. This makes it
        # easier to arrange that every room has an entry for every day, even if there is
        # no timeslot for that day. This makes the HTML template much easier to write.
        # Use OrderedDicts instead of lists so that we can easily put timeslot data in the
        # right place.
        days = OrderedDict(
            (
                day,  # key in the Ordered Dict
                [
                    # each value is an OrderedDict of room group data
                    OrderedDict(
                        (room.pk, dict(room=room, timeslots=[]))
                        for room in rg
                    ) for rg in room_groups
                ]
            ) for day in all_days
        )

        # With the structure's skeleton built, now fill in the data. The loops must
        # preserve the order of room groups and rooms within each group.
        for rg_num, rgroup in enumerate(room_groups):
            for room in rgroup:
                for day, ts_for_day in room_data[room.pk]['timeslots_by_day'].items():
                    days[day][rg_num][room.pk]['timeslots'] = ts_for_day

        # Now convert the OrderedDict entries into lists since we don't need to
        # do lookup by pk any more.
        for day in days.keys():
            days[day] = [list(rg.values()) for rg in days[day]]

        return days

    if request.method == 'POST':
        if not can_edit:
            permission_denied(request, "Can't edit this schedule.")

        action = request.POST.get('action')

        # handle ajax requests
        if action == 'assign' and request.POST.get('session', '').isdigit() and request.POST.get('timeslot', '').isdigit():
            session = get_object_or_404(sessions, pk=request.POST['session'])
            timeslot = get_object_or_404(timeslots_qs, pk=request.POST['timeslot'])

            tombstone_session = None

            existing_assignments = SchedTimeSessAssignment.objects.filter(session=session, schedule=schedule)
            if existing_assignments:
                if schedule.pk == meeting.schedule_id and session.current_status == 'sched':
                    old_timeslot = existing_assignments[0].timeslot
                    # clone session and leave it as a tombstone
                    tombstone_session = session
                    tombstone_session.tombstone_for_id = session.pk
                    tombstone_session.pk = None
                    tombstone_session.save()

                    session = None

                    SchedulingEvent.objects.create(
                        session=tombstone_session,
                        status=SessionStatusName.objects.get(slug='resched'),
                        by=request.user.person,
                    )

                    tombstone_session.current_status = 'resched' # rematerialize status for the rendering

                    SchedTimeSessAssignment.objects.create(
                        session=tombstone_session,
                        schedule=schedule,
                        timeslot=old_timeslot,
                    )

                existing_assignments.update(timeslot=timeslot, modified=datetime.datetime.now())
            else:
                SchedTimeSessAssignment.objects.create(
                    session=session,
                    schedule=schedule,
                    timeslot=timeslot,
                )

            r = {'success': True}
            if tombstone_session:
                prepare_sessions_for_display([tombstone_session])
                r['tombstone'] = render_to_string("meeting/edit_meeting_schedule_session.html", {'session': tombstone_session})
            return JsonResponse(r)

        elif action == 'unassign' and request.POST.get('session', '').isdigit():
            session = get_object_or_404(sessions, pk=request.POST['session'])
            SchedTimeSessAssignment.objects.filter(session=session, schedule=schedule).delete()

            return JsonResponse({'success': True})

        elif action == 'swapdays':
            # updating the client side is a bit complicated, so just
            # do a full refresh

            swap_days_form = SwapDaysForm(request.POST)
            if not swap_days_form.is_valid():
                return HttpResponse("Invalid swap: {}".format(swap_days_form.errors), status=400)

            source_day = swap_days_form.cleaned_data['source_day']
            target_day = swap_days_form.cleaned_data['target_day']

            source_timeslots = [ts for ts in timeslots_qs if ts.time.date() == source_day]
            target_timeslots = [ts for ts in timeslots_qs if ts.time.date() == target_day]
            swap_meeting_schedule_timeslot_assignments(schedule, source_timeslots, target_timeslots, target_day - source_day)

            return HttpResponseRedirect(request.get_full_path())

        elif action == 'swaptimeslots':
            # Swap sets of timeslots with equal start/end time for a given set of rooms.
            # Gets start and end times from TimeSlot instances for the origin and target,
            # then swaps all timeslots for the requested rooms whose start/end match those.
            # The origin/target timeslots do not need to be the same duration.
            swap_timeslots_form = SwapTimeslotsForm(meeting, request.POST)
            if not swap_timeslots_form.is_valid():
                return HttpResponse("Invalid swap: {}".format(swap_timeslots_form.errors), status=400)

            affected_rooms = swap_timeslots_form.cleaned_data['rooms']
            origin_timeslot = swap_timeslots_form.cleaned_data['origin_timeslot']
            target_timeslot = swap_timeslots_form.cleaned_data['target_timeslot']

            origin_timeslots = meeting.timeslot_set.filter(
                location__in=affected_rooms,
                time=origin_timeslot.time,
                duration=origin_timeslot.duration,
            )
            target_timeslots = meeting.timeslot_set.filter(
                location__in=affected_rooms,
                time=target_timeslot.time,
                duration=target_timeslot.duration,
            )
            swap_meeting_schedule_timeslot_assignments(
                schedule,
                list(origin_timeslots),
                list(target_timeslots),
                target_timeslot.time - origin_timeslot.time,
            )
            return HttpResponseRedirect(request.get_full_path())

        return HttpResponse("Invalid parameters", status=400)

    # Show only rooms that have regular sessions
    rooms = meeting.room_set.filter(session_types__slug='regular')

    # Construct timeslot data for the template to render
    days = prepare_timeslots_for_display(timeslots_qs, rooms)

    # possible timeslot start/ends
    timeslot_groups = defaultdict(set)
    for ts in timeslots_qs:
        ts.start_end_group = "ts-group-{}-{}".format(ts.time.strftime("%Y%m%d-%H%M"), int(ts.duration.total_seconds() / 60))
        timeslot_groups[ts.time.date()].add((ts.time, ts.end_time(), ts.start_end_group))

    # prepare sessions
    prepare_sessions_for_display(sessions)

    for ts in timeslots_qs:
        ts.session_assignments = []
    timeslots_by_pk = {ts.pk: ts for ts in timeslots_qs}

    unassigned_sessions = []
    for s in sessions:
        assigned = False
        for a in assignments_by_session.get(s.pk, []):
            timeslot = timeslots_by_pk.get(a.timeslot_id)
            if timeslot:
                timeslot.session_assignments.append((a, s))
                assigned = True

        if not assigned:
            unassigned_sessions.append(s)

    # group parent colors
    def cubehelix(i, total, hue=1.2, start_angle=0.5):
        # theory in https://arxiv.org/pdf/1108.5083.pdf
        rotations = total // 4
        x = float(i + 1) / (total + 1)
        phi = 2 * math.pi * (start_angle / 3 + rotations * x)
        a = hue * x * (1 - x) / 2.0

        return (
            max(0, min(x + a * (-0.14861 * math.cos(phi) + 1.78277 * math.sin(phi)), 1)),
            max(0, min(x + a * (-0.29227 * math.cos(phi) + -0.90649 * math.sin(phi)), 1)),
            max(0, min(x + a * (1.97294 * math.cos(phi)), 1)),
        )

    session_parents = sorted(set(
        s.group.parent for s in sessions
        if s.group and s.group.parent and (s.group.parent.type_id == 'area' or s.group.parent.acronym in ('irtf','iab'))
    ), key=lambda p: p.acronym)

    liz_preferred_colors = {
        'art' : { 'dark' : (204, 121, 167) , 'light' : (234, 232, 230) },
        'gen' : { 'dark' : (29, 78, 17) , 'light' : (232, 237, 231) },
        'iab' : { 'dark' : (255, 165, 0) , 'light' : (255, 246, 230) },
        'int' : { 'dark' : (132, 240, 240) , 'light' : (232, 240, 241) },
        'irtf' : { 'dark' : (154, 119, 230) , 'light' : (243, 239, 248) },
        'ops' : { 'dark' : (199, 133, 129) , 'light' : (250, 240, 242) },
        'rtg' : { 'dark' : (222, 219, 124) , 'light' : (247, 247, 233) },
        'sec' : { 'dark' : (0, 114, 178) , 'light' : (245, 252, 248) },
        'tsv' : { 'dark' : (117,201,119) , 'light' : (251, 252, 255) },
    }    
    for i, p in enumerate(session_parents):
        if p.acronym in liz_preferred_colors:
            colors = liz_preferred_colors[p.acronym]
            p.scheduling_color = "rgb({}, {}, {})".format(*colors['dark'])
            p.light_scheduling_color = "rgb({}, {}, {})".format(*colors['light'])
        else:
            rgb_color = cubehelix(i, len(session_parents))
            p.scheduling_color = "rgb({}, {}, {})".format(*tuple(int(round(x * 255)) for x in rgb_color))
            p.light_scheduling_color = "rgb({}, {}, {})".format(*tuple(int(round((0.9 + 0.1 * x) * 255)) for x in rgb_color))

    return render(request, "meeting/edit_meeting_schedule.html", {
        'meeting': meeting,
        'schedule': schedule,
        'can_edit': can_edit,
        'can_edit_properties': can_edit or secretariat,
        'secretariat': secretariat,
        'days': days,
        'timeslot_groups': sorted((d, list(sorted(t_groups))) for d, t_groups in timeslot_groups.items()),
        'unassigned_sessions': unassigned_sessions,
        'session_parents': session_parents,
        'hide_menu': True,
    })


class RoomNameModelChoiceField(forms.ModelChoiceField):
    def label_from_instance(self, obj):
        return obj.name

class TimeSlotForm(forms.Form):
    day = forms.TypedChoiceField(coerce=lambda t: datetime.datetime.strptime(t, "%Y-%m-%d").date())
    time = forms.TimeField()
    duration = CustomDurationField() # this is just to make 1:30 turn into 1.5 hours instead of 1.5 minutes
    location = RoomNameModelChoiceField(queryset=Room.objects.all(), required=False, empty_label="(No location)")
    show_location = forms.BooleanField(initial=True, required=False)
    type = forms.ModelChoiceField(queryset=TimeSlotTypeName.objects.filter(used=True), empty_label=None, required=False)
    name = forms.CharField(help_text='Name that appears on the agenda', required=False)
    short = forms.CharField(max_length=32,label='Short name', help_text='Abbreviated session name used for material file names', required=False)
    group = forms.ModelChoiceField(queryset=Group.objects.filter(type__in=['ietf', 'team'], state='active'),
        help_text='''Select a group to associate with this session.<br>For example: Tutorials = Education, Code Sprint = Tools Team''',
        required=False)
    agenda_note = forms.CharField(required=False)

    def __init__(self, meeting, schedule, *args, timeslot=None, **kwargs):
        super().__init__(*args,**kwargs)

        self.fields["time"].widget.attrs["placeholder"] = "HH:MM"
        self.fields["duration"].widget.attrs["placeholder"] = "HH:MM"
        self.fields["duration"].initial = ""

        self.fields["day"].choices = [
            ((meeting.date + datetime.timedelta(days=i)).isoformat(), (meeting.date + datetime.timedelta(days=i)).strftime("%a %b %d"))
            for i in range(meeting.days)
        ]

        self.fields['location'].queryset = self.fields['location'].queryset.filter(meeting=meeting)

        self.fields['group'].widget.attrs['data-ietf'] = Group.objects.get(acronym='ietf').pk

        self.active_assignment = None

        if timeslot:
            self.initial = {
                'day': timeslot.time.date(),
                'time': timeslot.time.time(),
                'duration': timeslot.duration,
                'location': timeslot.location_id,
                'show_location': timeslot.show_location,
                'type': timeslot.type_id,
                'name': timeslot.name,
            }

            assignments = sorted(SchedTimeSessAssignment.objects.filter(
                timeslot=timeslot,
                schedule__in=[schedule, schedule.base if schedule else None]
            ).select_related('session', 'session__group'), key=lambda a: 0 if a.schedule_id == schedule.pk else 1)

            if assignments:
                self.active_assignment = assignments[0]

                self.initial['short'] = self.active_assignment.session.short
                self.initial['group'] = self.active_assignment.session.group_id

        if not self.active_assignment or timeslot.type_id != 'regular':
            del self.fields['agenda_note'] # at the moment, the UI only shows this field for regular sessions

        self.timeslot = timeslot

    def clean(self):
        group = self.cleaned_data.get('group')
        ts_type = self.cleaned_data.get('type')
        short = self.cleaned_data.get('short')

        if ts_type:
            if ts_type.slug in ['break', 'reg', 'reserved', 'unavail', 'regular']:
                if ts_type.slug != 'regular':
                    self.cleaned_data['group'] = self.fields['group'].queryset.get(acronym='secretariat')
            else:
                if not group:
                    self.add_error('group', 'When scheduling this type of time slot, a group must be associated')
                if not short:
                    self.add_error('short', 'When scheduling this type of time slot, a short name is required')

            if self.timeslot and self.timeslot.type_id == 'regular' and self.active_assignment and ts_type.pk != self.timeslot.type_id:
                self.add_error('type', "Can't change type on time slots for regular sessions when a session has been assigned")

        if self.active_assignment and self.active_assignment.session.group != self.cleaned_data.get('group') and self.active_assignment.session.materials.exists() and self.timeslot.type_id != 'regular':
            self.add_error('group', "Can't change group after materials have been uploaded")


@role_required('Area Director', 'Secretariat')
def edit_meeting_timeslots_and_misc_sessions(request, num=None, owner=None, name=None):
    meeting = get_meeting(num)
    if name is None:
        schedule = meeting.schedule
    else:
        schedule = get_schedule_by_name(meeting, get_person_by_email(owner), name)

    if schedule is None:
        raise Http404("No meeting information for meeting %s owner %s schedule %s available" % (num, owner, name))

    rooms = list(Room.objects.filter(meeting=meeting).prefetch_related('session_types').order_by('-capacity', 'name'))
    rooms.append(Room(name="(No location)"))

    timeslot_qs = TimeSlot.objects.filter(meeting=meeting).prefetch_related('type').order_by('time')

    can_edit = has_role(request.user, 'Secretariat')

    if request.method == 'GET' and request.GET.get('action') == "edit-timeslot":
        timeslot_pk = request.GET.get('timeslot')
        if not timeslot_pk or not timeslot_pk.isdecimal():
            raise Http404
        timeslot = get_object_or_404(timeslot_qs, pk=timeslot_pk)

        assigned_session = add_event_info_to_session_qs(Session.objects.filter(
            timeslotassignments__schedule__in=[schedule, schedule.base],
            timeslotassignments__timeslot=timeslot,
        )).first()

        timeslot.can_cancel = not assigned_session or assigned_session.current_status not in ['canceled', 'canceled', 'resched']

        return JsonResponse({
            'form': render_to_string("meeting/edit_timeslot_form.html", {
                'timeslot_form_action': 'edit',
                'timeslot_form': TimeSlotForm(meeting, schedule, timeslot=timeslot),
                'timeslot': timeslot,
                'schedule': schedule,
                'meeting': meeting,
                'can_edit': can_edit,
            }, request=request)
        })

    scroll = request.POST.get('scroll')

    def redirect_with_scroll():
        url = request.get_full_path()
        if scroll and scroll.isdecimal():
            url += "#scroll={}".format(scroll)
        return HttpResponseRedirect(url)

    add_timeslot_form = None
    if request.method == 'POST' and request.POST.get('action') == 'add-timeslot' and can_edit:
        add_timeslot_form = TimeSlotForm(meeting, schedule, request.POST)
        if add_timeslot_form.is_valid():
            c = add_timeslot_form.cleaned_data

            timeslot, created = TimeSlot.objects.get_or_create(
                meeting=meeting,
                type=c['type'],
                name=c['name'],
                time=datetime.datetime.combine(c['day'], c['time']),
                duration=c['duration'],
                location=c['location'],
                show_location=c['show_location'],
            )

            if timeslot.type_id != 'regular':
                if not created:
                    Session.objects.filter(timeslotassignments__timeslot=timeslot).delete()

                session = Session.objects.create(
                    meeting=meeting,
                    name=c['name'],
                    short=c['short'],
                    group=c['group'],
                    type=c['type'],
                    agenda_note=c.get('agenda_note') or "",
                )

                SchedulingEvent.objects.create(
                    session=session,
                    status=SessionStatusName.objects.get(slug='sched'),
                    by=request.user.person,
                )

                SchedTimeSessAssignment.objects.create(
                    timeslot=timeslot,
                    session=session,
                    schedule=schedule
                )

            return redirect_with_scroll()

    edit_timeslot_form = None
    if request.method == 'POST' and request.POST.get('action') == 'edit-timeslot' and can_edit:
        timeslot_pk = request.POST.get('timeslot')
        if not timeslot_pk or not timeslot_pk.isdecimal():
            raise Http404

        timeslot = get_object_or_404(TimeSlot, pk=timeslot_pk)

        edit_timeslot_form = TimeSlotForm(meeting, schedule, request.POST, timeslot=timeslot)
        if edit_timeslot_form.is_valid() and edit_timeslot_form.active_assignment.schedule_id == schedule.pk:

            c = edit_timeslot_form.cleaned_data

            timeslot.type = c['type']
            timeslot.name = c['name']
            timeslot.time = datetime.datetime.combine(c['day'], c['time'])
            timeslot.duration = c['duration']
            timeslot.location = c['location']
            timeslot.show_location = c['show_location']
            timeslot.save()

            session = Session.objects.filter(
                timeslotassignments__schedule__in=[schedule, schedule.base if schedule else None],
                timeslotassignments__timeslot=timeslot,
            ).select_related('group').first()

            if session:
                if timeslot.type_id != 'regular':
                    session.name = c['name']
                    session.short = c['short']
                    session.group = c['group']
                    session.type = c['type']
                session.agenda_note = c.get('agenda_note') or ""
                session.save()

            return redirect_with_scroll()

    if request.method == 'POST' and request.POST.get('action') == 'cancel-timeslot' and can_edit:
        timeslot_pk = request.POST.get('timeslot')
        if not timeslot_pk or not timeslot_pk.isdecimal():
            raise Http404

        timeslot = get_object_or_404(TimeSlot, pk=timeslot_pk)
        if timeslot.type_id != 'break':
            sessions = add_event_info_to_session_qs(
                Session.objects.filter(timeslotassignments__schedule=schedule, timeslotassignments__timeslot=timeslot),
            ).exclude(current_status__in=['canceled', 'resched'])
            for session in sessions:
                SchedulingEvent.objects.create(
                    session=session,
                    status=SessionStatusName.objects.get(slug='canceled'),
                    by=request.user.person,
                )

        return redirect_with_scroll()

    if request.method == 'POST' and request.POST.get('action') == 'delete-timeslot' and can_edit:
        timeslot_pk = request.POST.get('timeslot')
        if not timeslot_pk or not timeslot_pk.isdecimal():
            raise Http404

        timeslot = get_object_or_404(TimeSlot, pk=timeslot_pk)

        if timeslot.type_id != 'regular':
            for session in Session.objects.filter(timeslotassignments__schedule=schedule, timeslotassignments__timeslot=timeslot):
                for doc in session.materials.all():
                    doc.set_state(State.objects.get(type=doc.type_id, slug='deleted'))
                    e = DocEvent(doc=doc, rev=doc.rev, by=request.user.person, type='deleted')
                    e.desc = "Deleted meeting session"
                    e.save()

                session.delete()

        timeslot.delete()

        return redirect_with_scroll()
    
    sessions_by_pk = {
        s.pk: s for s in
        add_event_info_to_session_qs(
            Session.objects.filter(
                meeting=meeting,
            ).order_by('pk'),
            requested_time=True,
            requested_by=True,
        ).filter(
            current_status__in=['appr', 'schedw', 'scheda', 'sched', 'canceled', 'canceledpa', 'resched']
        ).prefetch_related(
            'group', 'group', 'group__type',
        )
    }

    assignments_by_timeslot = defaultdict(list)
    for a in SchedTimeSessAssignment.objects.filter(schedule__in=[schedule, schedule.base]):
        assignments_by_timeslot[a.timeslot_id].append(a)

    days = [meeting.date + datetime.timedelta(days=i) for i in range(meeting.days)]

    timeslots_by_day_and_room = defaultdict(list)
    for t in timeslot_qs:
        timeslots_by_day_and_room[(t.time.date(), t.location_id)].append(t)

    min_time = min([t.time.time() for t in timeslot_qs] + [datetime.time(8)])
    max_time = max([t.end_time().time() for t in timeslot_qs] + [datetime.time(22)])
    min_max_delta = datetime.datetime.combine(meeting.date, max_time) - datetime.datetime.combine(meeting.date, min_time)

    day_grid = []
    for d in days:
        room_timeslots = []
        for r in rooms:
            ts = []
            for t in timeslots_by_day_and_room.get((d, r.pk), []):
                # FIXME: the database (as of 2020) contains spurious
                # regular time slots in rooms not intended for regular
                # sessions - once those are gone, this filter can go
                # away
                if t.type_id == 'regular' and not any(t.slug == 'regular' for t in r.session_types.all()):
                    continue

                t.assigned_sessions = []
                for a in assignments_by_timeslot.get(t.pk, []):
                    s = sessions_by_pk.get(a.session_id)
                    if s:
                        t.assigned_sessions.append(s)

                t.left_offset = 100.0 * (t.time - datetime.datetime.combine(t.time.date(), min_time)) / min_max_delta
                t.layout_width = min(100.0 * t.duration / min_max_delta, 100 - t.left_offset)
                ts.append(t)

            room_timeslots.append((r, ts))

        day_grid.append({
            'day': d,
            'room_timeslots': room_timeslots
        })

    return render(request, "meeting/edit_meeting_timeslots_and_misc_sessions.html", {
        'meeting': meeting,
        'schedule': schedule,
        'can_edit': can_edit,
        'day_grid': day_grid,
        'empty_timeslot_form': TimeSlotForm(meeting, schedule),
        'add_timeslot_form': add_timeslot_form,
        'edit_timeslot_form': edit_timeslot_form,
        'scroll': scroll,
        'hide_menu': True,
    })


##############################################################################
#@role_required('Area Director','Secretariat')
# disable the above security for now, check it below.
@ensure_csrf_cookie
def edit_schedule(request, num=None, owner=None, name=None):

    if request.method == 'POST':
        return schedule_create(request, num, owner, name)

    user     = request.user
    meeting  = get_meeting(num)
    person   = get_person_by_email(owner)
    if name is None:
        schedule = meeting.schedule
    else:
        schedule = get_schedule_by_name(meeting, person, name)
    if schedule is None:
        raise Http404("No meeting information for meeting %s owner %s schedule %s available" % (num, owner, name))

    meeting_base_url = request.build_absolute_uri(meeting.base_url())
    site_base_url = request.build_absolute_uri('/')[:-1] # skip the trailing slash

    rooms = meeting.room_set.filter(session_types__slug='regular').distinct().order_by("capacity")
    saveas = SaveAsForm()
    saveasurl=reverse(edit_schedule,
                      args=[meeting.number, schedule.owner_email(), schedule.name])

    can_see, can_edit,secretariat = schedule_permissions(meeting, schedule, user)

    if not can_see:
        return render(request, "meeting/private_schedule.html",
                                             {"schedule":schedule,
                                              "meeting": meeting,
                                              "meeting_base_url":meeting_base_url,
                                              "hide_menu": True
                                          }, status=403, content_type="text/html")

    assignments = get_all_assignments_from_schedule(schedule)

    # get_modified_from needs the query set, not the list
    modified = get_modified_from_assignments(assignments)

    area_list = get_areas()
    wg_name_list = get_wg_name_list(assignments)
    wg_list = get_wg_list(wg_name_list)
    ads = find_ads_for_meeting(meeting)
    for ad in ads:
        # set the default to avoid needing extra arguments in templates
        # django 1.3+
        ad.default_hostscheme = site_base_url

    time_slices,date_slices = build_all_agenda_slices(meeting)

    return render(request, "meeting/landscape_edit.html",
                                         {"schedule":schedule,
                                          "saveas": saveas,
                                          "saveasurl": saveasurl,
                                          "meeting_base_url": meeting_base_url,
                                          "site_base_url": site_base_url,
                                          "rooms":rooms,
                                          "time_slices":time_slices,
                                          "date_slices":date_slices,
                                          "modified": modified,
                                          "meeting":meeting,
                                          "area_list": area_list,
                                          "area_directors" : ads,
                                          "wg_list": wg_list ,
                                          "assignments": assignments,
                                          "show_inline": set(["txt","htm","html"]),
                                          "hide_menu": True,
                                          "can_edit_properties": can_edit or secretariat,
                                      })


class SchedulePropertiesForm(forms.ModelForm):
    class Meta:
        model = Schedule
        fields = ['name', 'notes', 'visible', 'public', 'base']

    def __init__(self, meeting, *args, **kwargs):
        super().__init__(*args, **kwargs)

        self.fields['base'].queryset = self.fields['base'].queryset.filter(meeting=meeting)
        if self.instance.pk is not None:
            self.fields['base'].queryset = self.fields['base'].queryset.exclude(pk=self.instance.pk)

@role_required('Area Director','Secretariat')
def edit_schedule_properties(request, num, owner, name):
    meeting  = get_meeting(num)
    person   = get_person_by_email(owner)
    schedule = get_schedule_by_name(meeting, person, name)
    if schedule is None:
        raise Http404("No agenda information for meeting %s owner %s schedule %s available" % (num, owner, name))

    can_see, can_edit, secretariat = schedule_permissions(meeting, schedule, request.user)

    can_edit_properties = can_edit or secretariat

    if not can_edit_properties:
        permission_denied(request, "You may not edit this schedule.")

    if request.method == 'POST':
        form = SchedulePropertiesForm(meeting, instance=schedule, data=request.POST)
        if form.is_valid():
           form.save()
           if request.GET.get('next'):
               return HttpResponseRedirect(request.GET.get('next'))
           return redirect('ietf.meeting.views.edit_schedule', num=num, owner=owner, name=name)
    else:
        form = SchedulePropertiesForm(meeting, instance=schedule)

    return render(request, "meeting/properties_edit.html", {
        "schedule": schedule,
        "form": form,
        "meeting": meeting,
    })


nat_sort_re = re.compile('([0-9]+)')
def natural_sort_key(s): # from https://stackoverflow.com/questions/4836710/is-there-a-built-in-function-for-string-natural-sort
    return [int(text) if text.isdecimal() else text.lower() for text in nat_sort_re.split(s)]

@role_required('Area Director','Secretariat')
def list_schedules(request, num):
    meeting = get_meeting(num)

    schedules = Schedule.objects.filter(
        meeting=meeting
    ).prefetch_related('owner', 'assignments', 'origin', 'origin__assignments', 'base').order_by('owner', '-name', '-public').distinct()
    if not has_role(request.user, 'Secretariat'):
        schedules = schedules.filter(Q(visible=True) | Q(owner=request.user.person))

    official_schedules = []
    own_schedules = []
    other_public_schedules = []
    other_private_schedules = []

    is_secretariat = has_role(request.user, 'Secretariat')

    for s in schedules:
        s.can_edit_properties = is_secretariat or user_is_person(request.user, s.owner)

        if s.origin:
            s.changes_from_origin = len(diff_meeting_schedules(s.origin, s))

        if s in [meeting.schedule, meeting.schedule.base if meeting.schedule else None]:
            official_schedules.append(s)
        elif user_is_person(request.user, s.owner):
            own_schedules.append(s)
        elif s.public:
            other_public_schedules.append(s)
        else:
            other_private_schedules.append(s)

    schedule_groups = [
        (official_schedules, False, "Official Agenda"),
        (own_schedules, True, "Own Draft Agendas"),
        (other_public_schedules, False, "Other Draft Agendas"),
        (other_private_schedules, False, "Other Private Draft Agendas"),
    ]

    schedule_groups = [(sorted(l, reverse=True, key=lambda s: natural_sort_key(s.name)), own, *t) for l, own, *t in schedule_groups if l or own]

    return render(request, "meeting/schedule_list.html", {
        'meeting': meeting,
        'schedule_groups': schedule_groups,
    })

class DiffSchedulesForm(forms.Form):
    from_schedule = forms.ChoiceField()
    to_schedule = forms.ChoiceField()

    def __init__(self, meeting, user, *args, **kwargs):
        super().__init__(*args, **kwargs)

        qs = Schedule.objects.filter(meeting=meeting).prefetch_related('owner').order_by('-public').distinct()

        if not has_role(user, 'Secretariat'):
            qs = qs.filter(Q(visible=True) | Q(owner__user=user))

        sorted_schedules = sorted(qs, reverse=True, key=lambda s: natural_sort_key(s.name))

        schedule_choices = [(schedule.name, "{} ({})".format(schedule.name, schedule.owner)) for schedule in sorted_schedules]

        self.fields['from_schedule'].choices = schedule_choices
        self.fields['to_schedule'].choices = schedule_choices

@role_required('Area Director','Secretariat')
def diff_schedules(request, num):
    meeting = get_meeting(num)

    diffs = None
    from_schedule = None
    to_schedule = None

    if 'from_schedule' in request.GET:
        form = DiffSchedulesForm(meeting, request.user, request.GET)
        if form.is_valid():
            from_schedule = get_object_or_404(Schedule, name=form.cleaned_data['from_schedule'], meeting=meeting)
            to_schedule = get_object_or_404(Schedule, name=form.cleaned_data['to_schedule'], meeting=meeting)
            raw_diffs = diff_meeting_schedules(from_schedule, to_schedule)

            diffs = prefetch_schedule_diff_objects(raw_diffs)
            for d in diffs:
                s = d['session']
                s.session_label = s.short_name
                if s.requested_duration:
                    s.session_label = "{} ({}h)".format(s.session_label, round(s.requested_duration.seconds / 60.0 / 60.0, 1))
    else:
        form = DiffSchedulesForm(meeting, request.user)

    return render(request, "meeting/diff_schedules.html", {
        'meeting': meeting,
        'form': form,
        'diffs': diffs,
        'from_schedule': from_schedule,
        'to_schedule': to_schedule,
    })

@ensure_csrf_cookie
def session_materials(request, session_id):
    """Session details for agenda page pop-up"""
    session = get_object_or_404(Session, id=session_id)
    assignments = SchedTimeSessAssignment.objects.filter(session=session)
    if len(assignments) == 0:
        raise Http404('No such scheduled session')
    assignments = preprocess_assignments_for_agenda(assignments, session.meeting)
    assignment = assignments[0]
    return render(request, 'meeting/session_materials.html', dict(item=assignment))


def get_assignments_for_agenda(schedule):
    """Get queryset containing assignments to show on the agenda"""
    return SchedTimeSessAssignment.objects.filter(
        schedule__in=[schedule, schedule.base],
        timeslot__type__private=False,
    )


<<<<<<< HEAD
    filter_organizer = AgendaFilterOrganizer(assignments=filtered_assignments)
=======
def extract_groups_hierarchy(prepped_assignments):
    """Extract groups hierarchy for agenda display

    It's a little bit complicated because we can be dealing with historic groups.
    """
    seen = set()
    groups = [a.session.historic_group for a in prepped_assignments
              if a.session
              and a.session.historic_group
              and is_regular_agenda_filter_group(a.session.historic_group)
              and a.session.historic_group.historic_parent]
    group_parents = []
    for g in groups:
        if g.historic_parent.acronym not in seen:
            group_parents.append(g.historic_parent)
            seen.add(g.historic_parent.acronym)

    seen = set()
    for p in group_parents:
        p.group_list = []
        for g in groups:
            if g.acronym not in seen and g.historic_parent.acronym == p.acronym:
                p.group_list.append(g)
                seen.add(g.acronym)

        p.group_list.sort(key=lambda g: g.acronym)
    return group_parents


def prepare_filter_keywords(tagged_assignments, group_parents):
    #
    # The agenda_filter template expects a list of categorized header buttons, each
    # with a list of children. Make two categories: the IETF areas and the other parent groups.
    # We also pass a list of 'extra' buttons - currently Office Hours and miscellaneous filters.
    # All but the last of these are additionally used by the agenda.html template to make
    # a list of filtered ical buttons. The last group is ignored for this.
    area_group_filters = []
    other_group_filters = []
    extra_filters = []

    for p in group_parents:
        new_filter = dict(
            label=p.acronym.upper(),
            keyword=p.acronym.lower(),
            children=[
                dict(
                    label=g.acronym,
                    keyword=g.acronym.lower(),
                    is_bof=g.is_bof(),
                ) for g in p.group_list
            ]
        )
        if p.type.slug == 'area':
            area_group_filters.append(new_filter)
        else:
            other_group_filters.append(new_filter)

    office_hours_labels = set()
    for a in tagged_assignments:
        suffix = ' office hours'
        if a.session.name.lower().endswith(suffix):
            office_hours_labels.add(a.session.name[:-len(suffix)].strip())

    if len(office_hours_labels) > 0:
        # keyword needs to match what's tagged in filter_keywords_for_session()
        extra_filters.append(dict(
            label='Office Hours',
            keyword='officehours',
            children=[
                dict(
                    label=label,
                    keyword=label.lower().replace(' ', '')+'officehours',
                    is_bof=False,
                ) for label in office_hours_labels
            ]
        ))

    # Keywords that should appear in 'non-area' column
    non_area_labels = [
        'BOF', 'EDU', 'Hackathon', 'IEPG', 'IESG', 'IETF', 'Plenary', 'Secretariat', 'Tools',
    ]
    # Remove any unused non-area keywords
    non_area_filters = [
        dict(label=label, keyword=label.lower(), is_bof=False)
        for label in non_area_labels if any([
            label.lower() in assignment.filter_keywords
            for assignment in tagged_assignments
        ])
    ]
    if len(non_area_filters) > 0:
        extra_filters.append(dict(
            label=None,
            keyword=None,
            children=non_area_filters,
        ))

    area_group_filters.sort(key=lambda p:p['label'])
    other_group_filters.sort(key=lambda p:p['label'])
    filter_categories = [category
                         for category in [area_group_filters, other_group_filters, extra_filters]
                         if len(category) > 0]
    return filter_categories, non_area_labels


@ensure_csrf_cookie
def agenda(request, num=None, name=None, base=None, ext=None, owner=None, utc=""):
    base = base if base else 'agenda'
    ext = ext if ext else '.html'
    mimetype = {
        ".html":"text/html; charset=%s"%settings.DEFAULT_CHARSET,
        ".txt": "text/plain; charset=%s"%settings.DEFAULT_CHARSET,
        ".csv": "text/csv; charset=%s"%settings.DEFAULT_CHARSET,
    }

    # We do not have the appropriate data in the datatracker for IETF 64 and earlier.
    # So that we're not producing misleading pages...
    
    assert num is None or num.isdigit()

    meeting = get_ietf_meeting(num)
    if not meeting or (meeting.number.isdigit() and int(meeting.number) <= 64 and (not meeting.schedule or not meeting.schedule.assignments.exists())):
        if ext == '.html' or (meeting and meeting.number.isdigit() and 0 < int(meeting.number) <= 64):
            return HttpResponseRedirect( 'https://www.ietf.org/proceedings/%s' % num )
        else:
            raise Http404("No such meeting")

    # Select the schedule to show
    if name is None:
        schedule = get_schedule(meeting, name)
    else:
        person   = get_person_by_email(owner)
        schedule = get_schedule_by_name(meeting, person, name)

    if schedule == None:
        base = base.replace("-utc", "")
        return render(request, "meeting/no-"+base+ext, {'meeting':meeting }, content_type=mimetype[ext])

    updated = meeting.updated()

    # Select and prepare sessions that should be included
    filtered_assignments = preprocess_assignments_for_agenda(
        get_assignments_for_agenda(schedule),
        meeting
    )
    tag_assignments_with_filter_keywords(filtered_assignments)

    # Done processing for CSV output
    if ext == ".csv":
        return agenda_csv(schedule, filtered_assignments)

    # Now prep the filter UI
    filter_categories, non_area_labels = prepare_filter_keywords(
        filtered_assignments,
        extract_groups_hierarchy(filtered_assignments),
    )
>>>>>>> 1b59e693

    is_current_meeting = (num is None) or (num == get_current_ietf_meeting_num())

    rendered_page = render(request, "meeting/"+base+ext, {
        "schedule": schedule,
        "filtered_assignments": filtered_assignments,
        "updated": updated,
        "filter_categories": filter_organizer.get_filter_categories(),
        "non_area_keywords": filter_organizer.get_non_area_keywords(),
        "now": datetime.datetime.now().astimezone(pytz.UTC),
        "timezone": meeting.time_zone,
        "is_current_meeting": is_current_meeting,
        "use_codimd": True if meeting.date>=settings.MEETING_USES_CODIMD_DATE else False,
        "cache_time": 150 if is_current_meeting else 3600,
    }, content_type=mimetype[ext])

    return rendered_page

def agenda_csv(schedule, filtered_assignments):
    response = HttpResponse(content_type="text/csv; charset=%s"%settings.DEFAULT_CHARSET)
    writer = csv.writer(response, delimiter=str(','), quoting=csv.QUOTE_ALL)

    headings = ["Date", "Start", "End", "Session", "Room", "Area", "Acronym", "Type", "Description", "Session ID", "Agenda", "Slides"]

    def write_row(row):
        encoded_row = [v.encode('utf-8') if isinstance(v, str) else v for v in row]

        while len(encoded_row) < len(headings):
            encoded_row.append(None) # produce empty entries at the end as necessary

        writer.writerow(encoded_row)

    def agenda_field(item):
        agenda_doc = item.session.agenda()
        if agenda_doc:
            return "http://www.ietf.org/proceedings/{schedule.meeting.number}/agenda/{agenda.uploaded_filename}".format(schedule=schedule, agenda=agenda_doc)
        else:
            return ""

    def slides_field(item):
        return "|".join("http://www.ietf.org/proceedings/{schedule.meeting.number}/slides/{slide.uploaded_filename}".format(schedule=schedule, slide=slide) for slide in item.session.slides())

    write_row(headings)

    for item in filtered_assignments:
        row = []
        row.append(item.timeslot.time.strftime("%Y-%m-%d"))
        row.append(item.timeslot.time.strftime("%H%M"))
        row.append(item.timeslot.end_time().strftime("%H%M"))

        if item.timeslot.type_id == "break":
            row.append(item.timeslot.type.name)
            row.append(schedule.meeting.break_area)
            row.append("")
            row.append("")
            row.append("")
            row.append(item.timeslot.name)
            row.append("b{}".format(item.timeslot.pk))
        elif item.timeslot.type_id == "reg":
            row.append(item.timeslot.type.name)
            row.append(schedule.meeting.reg_area)
            row.append("")
            row.append("")
            row.append("")
            row.append(item.timeslot.name)
            row.append("r{}".format(item.timeslot.pk))
        elif item.timeslot.type_id == "other":
            row.append("None")
            row.append(item.timeslot.location.name if item.timeslot.location else "")
            row.append("")
            row.append(item.session.historic_group.acronym)
            row.append(item.session.historic_group.historic_parent.acronym.upper() if item.session.historic_group.historic_parent else "")
            row.append(item.session.name)
            row.append(item.session.pk)
        elif item.timeslot.type_id == "plenary":
            row.append(item.session.name)
            row.append(item.timeslot.location.name if item.timeslot.location else "")
            row.append("")
            row.append(item.session.historic_group.acronym if item.session.historic_group else "")
            row.append("")
            row.append(item.session.name)
            row.append(item.session.pk)
            row.append(agenda_field(item))
            row.append(slides_field(item))
        elif item.timeslot.type_id == 'regular':
            row.append(item.timeslot.name)
            row.append(item.timeslot.location.name if item.timeslot.location else "")
            row.append(item.session.historic_group.historic_parent.acronym.upper() if item.session.historic_group.historic_parent else "")
            row.append(item.session.historic_group.acronym if item.session.historic_group else "")
            row.append("BOF" if item.session.historic_group.state_id in ("bof", "bof-conc") else item.session.historic_group.type.name)
            row.append(item.session.historic_group.name if item.session.historic_group else "")
            row.append(item.session.pk)
            row.append(agenda_field(item))
            row.append(slides_field(item))

        if len(row) > 3:
            write_row(row)

    return response

@role_required('Area Director','Secretariat','IAB')
def agenda_by_room(request, num=None, name=None, owner=None):
    meeting = get_meeting(num) 
    if name is None:
        schedule = get_schedule(meeting)
    else:
        person   = get_person_by_email(owner)
        schedule = get_schedule_by_name(meeting, person, name)

    assignments = SchedTimeSessAssignment.objects.filter(
        schedule__in=[schedule, schedule.base if schedule else None]
    ).prefetch_related('timeslot', 'timeslot__location', 'session', 'session__group', 'session__group__parent')

    ss_by_day = OrderedDict()
    for day in assignments.dates('timeslot__time','day'):
        ss_by_day[day]=[]
    for ss in assignments.order_by('timeslot__location__functional_name','timeslot__location__name','timeslot__time'):
        day = ss.timeslot.time.date()
        ss_by_day[day].append(ss)
    return render(request,"meeting/agenda_by_room.html",{"meeting":meeting,"schedule":schedule,"ss_by_day":ss_by_day})

@role_required('Area Director','Secretariat','IAB')
def agenda_by_type(request, num=None, type=None, name=None, owner=None):
    meeting = get_meeting(num) 
    if name is None:
        schedule = get_schedule(meeting)
    else:
        person   = get_person_by_email(owner)
        schedule = get_schedule_by_name(meeting, person, name)
    assignments = SchedTimeSessAssignment.objects.filter(
        schedule__in=[schedule, schedule.base if schedule else None]
    ).prefetch_related(
        'timeslot', 'timeslot__location', 'session', 'session__group', 'session__group__parent'
    ).order_by('session__type__slug','timeslot__time','session__group__acronym')

    if type:
        assignments = assignments.filter(session__type__slug=type)
    return render(request,"meeting/agenda_by_type.html",{"meeting":meeting,"schedule":schedule,"assignments":assignments})

@role_required('Area Director','Secretariat','IAB')
def agenda_by_type_ics(request,num=None,type=None):
    meeting = get_meeting(num) 
    schedule = get_schedule(meeting)
    assignments = SchedTimeSessAssignment.objects.filter(
        schedule__in=[schedule, schedule.base if schedule else None]
    ).prefetch_related(
        'timeslot', 'timeslot__location', 'session', 'session__group', 'session__group__parent'
    ).order_by('session__type__slug','timeslot__time')
    if type:
        assignments = assignments.filter(session__type__slug=type)
    updated = meeting.updated()
    return render(request,"meeting/agenda.ics",{"schedule":schedule,"updated":updated,"assignments":assignments},content_type="text/calendar")


def agenda_personalize(request, num):
    meeting = get_ietf_meeting(num)  # num may be None, which requests the current meeting
    if meeting is None or meeting.schedule is None:
        raise Http404('No such meeting')

    # Select and prepare sessions that should be included
    filtered_assignments = preprocess_assignments_for_agenda(
        get_assignments_for_agenda(meeting.schedule),
        meeting
    )
    tag_assignments_with_filter_keywords(filtered_assignments)
    for assignment in filtered_assignments:
        # may be None for some sessions
        assignment.session_keyword = filter_keyword_for_specific_session(assignment.session)

    # Now prep the filter UI
    filter_categories, non_area_labels = prepare_filter_keywords(
        filtered_assignments,
        extract_groups_hierarchy(filtered_assignments),
    )

    is_current_meeting = (num is None) or (num == get_current_ietf_meeting_num())

    return render(
        request,
        "meeting/agenda_personalize.html",
        {
            'schedule': meeting.schedule,
            'updated': meeting.updated(),
            'filtered_assignments': filtered_assignments,
            'filter_categories': filter_categories,
            'non_area_labels': non_area_labels,
            'timezone': meeting.time_zone,
            'is_current_meeting': is_current_meeting,
            'cache_time': 150 if is_current_meeting else 3600,
        }
    )

def session_draft_list(num, acronym):
    try:
        agendas = Document.objects.filter(type="agenda",
                                         session__meeting__number=num,
                                         session__group__acronym=acronym,
                                         states=State.objects.get(type="agenda", slug="active")).distinct()
    except Document.DoesNotExist:
        raise Http404

    drafts = set()
    for agenda in agendas:
        content, _ = read_agenda_file(num, agenda)
        if content:
            drafts.update(re.findall(b'(draft-[-a-z0-9]*)', content))

    result = []
    for draft in drafts:
        draft = force_str(draft)
        try:
            if re.search('-[0-9]{2}$', draft):
                doc_name = draft
            else:
                doc = Document.objects.get(name=draft)
                doc_name = draft + "-" + doc.rev

            if doc_name not in result:
                result.append(doc_name)
        except Document.DoesNotExist:
            pass

    for sp in SessionPresentation.objects.filter(session__meeting__number=num, session__group__acronym=acronym, document__type='draft'):
        doc_name = sp.document.name + "-" + sp.document.rev
        if doc_name not in result:
            result.append(doc_name)

    return sorted(result)

def session_draft_tarfile(request, num, acronym):
    drafts = session_draft_list(num, acronym);

    response = HttpResponse(content_type='application/octet-stream')
    response['Content-Disposition'] = 'attachment; filename=%s-drafts.tgz'%(acronym)
    tarstream = tarfile.open('','w:gz',response)
    mfh, mfn = mkstemp()
    os.close(mfh)
    manifest = io.open(mfn, "w")

    for doc_name in drafts:
        pdf_path = os.path.join(settings.INTERNET_DRAFT_PDF_PATH, doc_name + ".pdf")

        if not os.path.exists(pdf_path):
            convert_draft_to_pdf(doc_name)

        if os.path.exists(pdf_path):
            try:
                tarstream.add(pdf_path, str(doc_name + ".pdf"))
                manifest.write("Included:  "+pdf_path+"\n")
            except Exception as e:
                manifest.write(("Failed (%s): "%e)+pdf_path+"\n")
        else:
            manifest.write("Not found: "+pdf_path+"\n")

    manifest.close()
    tarstream.add(mfn, "manifest.txt")
    tarstream.close()
    os.unlink(mfn)
    return response

def session_draft_pdf(request, num, acronym):
    drafts = session_draft_list(num, acronym);
    curr_page = 1
    pmh, pmn = mkstemp()
    os.close(pmh)
    pdfmarks = io.open(pmn, "w")
    pdf_list = ""

    for draft in drafts:
        pdf_path = os.path.join(settings.INTERNET_DRAFT_PDF_PATH, draft + ".pdf")
        if not os.path.exists(pdf_path):
            convert_draft_to_pdf(draft)

        if os.path.exists(pdf_path):
            pages = pdf_pages(pdf_path)
            pdfmarks.write("[/Page "+str(curr_page)+" /View [/XYZ 0 792 1.0] /Title (" + draft + ") /OUT pdfmark\n")
            pdf_list = pdf_list + " " + pdf_path
            curr_page = curr_page + pages

    pdfmarks.close()
    pdfh, pdfn = mkstemp()
    os.close(pdfh)
    gs = settings.GHOSTSCRIPT_COMMAND
    code, out, err = pipe(gs + " -dBATCH -dNOPAUSE -q -sDEVICE=pdfwrite -sOutputFile=" + pdfn + " " + pdf_list + " " + pmn)
    assertion('code == 0')

    pdf = io.open(pdfn,"rb")
    pdf_contents = pdf.read()
    pdf.close()

    os.unlink(pmn)
    os.unlink(pdfn)
    return HttpResponse(pdf_contents, content_type="application/pdf")

def week_view(request, num=None, name=None, owner=None):
    meeting = get_meeting(num)

    if name is None:
        schedule = get_schedule(meeting)
    else:
        person   = get_person_by_email(owner)
        schedule = get_schedule_by_name(meeting, person, name)

    if not schedule:
        raise Http404

    filtered_assignments = SchedTimeSessAssignment.objects.filter(
        schedule__in=[schedule, schedule.base],
        timeslot__type__private=False,
    )
    filtered_assignments = preprocess_assignments_for_agenda(filtered_assignments, meeting)
    tag_assignments_with_filter_keywords(filtered_assignments)

    items = []
    for a in filtered_assignments:
        # we don't HTML escape any of these as the week-view code is using createTextNode
        item = {
            "key": str(a.timeslot.pk),
            "utc_time": a.timeslot.utc_start_time().strftime("%Y%m%dT%H%MZ"),  # ISO8601 compliant
            "duration": a.timeslot.duration.seconds,
            "type": a.timeslot.type.name,
            "filter_keywords": ",".join(a.filter_keywords),
        }

        if a.session:
            if a.session.historic_group:
                item["group"] = a.session.historic_group.acronym

            if a.session.name:
                item["name"] = a.session.name
            elif a.timeslot.type_id == "break":
                item["name"] = a.timeslot.name
                item["area"] = a.timeslot.type_id
                item["group"] = a.timeslot.type_id
            elif a.session.historic_group:
                item["name"] = a.session.historic_group.name
                if a.session.historic_group.state_id == "bof":
                    item["name"] += " BOF"

                item["state"] = a.session.historic_group.state.name
                if a.session.historic_group.historic_parent:
                    item["area"] = a.session.historic_group.historic_parent.acronym

            if a.timeslot.show_location:
                item["room"] = a.timeslot.get_location()

            if a.session and a.session.agenda():
                item["agenda"] = a.session.agenda().get_href()

            if a.session.current_status == 'canceled':
                item["name"] = "CANCELLED - " + item["name"]

        items.append(item)

    return render(request, "meeting/week-view.html", {
        "items": json.dumps(items),
    })

@role_required('Area Director','Secretariat','IAB')
def room_view(request, num=None, name=None, owner=None):
    meeting = get_meeting(num)

    rooms = meeting.room_set.order_by('functional_name','name')
    if not rooms.exists():
        return HttpResponse("No rooms defined yet")

    if name is None:
        schedule = get_schedule(meeting)
    else:
        person   = get_person_by_email(owner)
        schedule = get_schedule_by_name(meeting, person, name)

    assignments = SchedTimeSessAssignment.objects.filter(
        schedule__in=[schedule, schedule.base if schedule else None]
    ).prefetch_related(
        'timeslot', 'timeslot__location', 'session', 'session__group', 'session__group__parent'
    )
    unavailable = meeting.timeslot_set.filter(type__slug='unavail')
    if not (assignments.exists() or unavailable.exists()):
        return HttpResponse("No sessions/timeslots available yet")

    earliest = None
    latest = None

    if assignments:
        earliest = assignments.aggregate(Min('timeslot__time'))['timeslot__time__min']
        latest =  assignments.aggregate(Max('timeslot__time'))['timeslot__time__max']
        
    if unavailable:
        earliest_unavailable = unavailable.aggregate(Min('time'))['time__min']
        if not earliest or ( earliest_unavailable and earliest_unavailable < earliest ):
            earliest = earliest_unavailable
        latest_unavailable = unavailable.aggregate(Max('time'))['time__max']
        if not latest or ( latest_unavailable and latest_unavailable > latest ):
            latest = latest_unavailable

    if not (earliest and latest):
        raise Http404

    base_time = earliest
    base_day = datetime.datetime(base_time.year,base_time.month,base_time.day)

    day = base_day
    days = []
    while day <= latest :
        days.append(day)
        day += datetime.timedelta(days=1)

    unavailable = list(unavailable)
    for t in unavailable:
        t.delta_from_beginning = (t.time - base_time).total_seconds()
        t.day = (t.time-base_day).days

    assignments = list(assignments)
    for ss in assignments:
        ss.delta_from_beginning = (ss.timeslot.time - base_time).total_seconds()
        ss.day = (ss.timeslot.time-base_day).days

    template = "meeting/room-view.html"
    return render(request, template,{"meeting":meeting,"schedule":schedule,"unavailable":unavailable,"assignments":assignments,"rooms":rooms,"days":days})

def ical_session_status(assignment):
    if assignment.session.current_status == 'canceled':
        return "CANCELLED"
    elif assignment.session.current_status == 'resched':
        t = "RESCHEDULED"
        if assignment.session.tombstone_for_id is not None:
            other_assignment = SchedTimeSessAssignment.objects.filter(schedule=assignment.schedule_id, session=assignment.session.tombstone_for_id).first()
            if other_assignment:
                t = "RESCHEDULED TO {}-{}".format(
                    other_assignment.timeslot.time.strftime("%A %H:%M").upper(),
                    other_assignment.timeslot.end_time().strftime("%H:%M")
                )
        return t
    else:
        return "CONFIRMED"

def parse_agenda_filter_params(querydict):
    """Parse agenda filter parameters from a request"""
    if len(querydict) == 0:
        return None

    # Parse group filters from GET parameters. Other params are ignored.
    filt_params = {'show': set(), 'hide': set(), 'showtypes': set(), 'hidetypes': set()}

    for key, value in querydict.items():
        if key in filt_params:
            vals = unquote(value).lower().split(',')
            vals = [v.strip() for v in vals]
            filt_params[key] = set([v for v in vals if len(v) > 0])  # remove empty strings

    return filt_params


def should_include_assignment(filter_params, assignment):
    """Decide whether to include an assignment

    When filtering by wg, uses historic_group if available as an attribute
    on the session, otherwise falls back to using group.
    """
    shown = len(set(filter_params['show']).intersection(assignment.filter_keywords)) > 0
    hidden = len(set(filter_params['hide']).intersection(assignment.filter_keywords)) > 0
    return shown and not hidden

def agenda_ical(request, num=None, name=None, acronym=None, session_id=None):
    """Agenda ical view

    By default, all agenda items will be shown. A filter can be specified in 
    the querystring. It has the format
    
      ?show=...&hide=...&showtypes=...&hidetypes=...

    where any of the parameters can be omitted. The right-hand side of each
    '=' is a comma separated list, which can be empty. If none of the filter
    parameters are specified, no filtering will be applied, even if the query
    string is not empty.

    The show and hide parameters each take a list of working group (wg) acronyms.    
    The showtypes and hidetypes parameters take a list of session types. 

    Hiding (by wg or type) takes priority over showing.
    """
    meeting = get_meeting(num, type_in=None)
    schedule = get_schedule(meeting, name)
    updated = meeting.updated()

    if schedule is None and acronym is None and session_id is None:
        raise Http404

    assignments = SchedTimeSessAssignment.objects.filter(
        schedule__in=[schedule, schedule.base],
        timeslot__type__private=False,
    )
    assignments = preprocess_assignments_for_agenda(assignments, meeting)
    tag_assignments_with_filter_keywords(assignments)

    try:
        filt_params = parse_agenda_filter_params(request.GET)
    except ValueError as e:
        return HttpResponseBadRequest(str(e))

    if filt_params is not None:
        # Apply the filter
        assignments = [a for a in assignments if should_include_assignment(filt_params, a)]

    if acronym:
        assignments = [ a for a in assignments if a.session.historic_group and a.session.historic_group.acronym == acronym ]
    elif session_id:
        assignments = [ a for a in assignments if a.session_id == int(session_id) ]

    for a in assignments:
        if a.session:
            a.session.ical_status = ical_session_status(a)

    return render(request, "meeting/agenda.ics", {
        "schedule": schedule,
        "assignments": assignments,
        "updated": updated
    }, content_type="text/calendar")

@cache_page(15 * 60)
def agenda_json(request, num=None):
    meeting = get_meeting(num, type_in=['ietf','interim'])

    sessions = []
    locations = set()
    parent_acronyms = set()
    assignments = SchedTimeSessAssignment.objects.filter(
        schedule__in=[meeting.schedule, meeting.schedule.base if meeting.schedule else None],
        timeslot__type__private=False,
    ).exclude(
        session__type__in=['break', 'reg']
    )
    # Update the assignments with historic information, i.e., valid at the
    # time of the meeting
    assignments = preprocess_assignments_for_agenda(assignments, meeting, extra_prefetches=[
        "session__materials__docevent_set",
        "session__sessionpresentation_set",
        "timeslot__meeting"
    ])
    for asgn in assignments:
        sessdict = dict()
        sessdict['objtype'] = 'session'
        sessdict['id'] = asgn.pk
        sessdict['is_bof'] = False
        if asgn.session.historic_group:
            sessdict['group'] = {
                    "acronym": asgn.session.historic_group.acronym,
                    "name": asgn.session.historic_group.name,
                    "type": asgn.session.historic_group.type_id,
                    "state": asgn.session.historic_group.state_id,
                }
            if asgn.session.historic_group.is_bof():
                sessdict['is_bof'] = True
            if asgn.session.historic_group.type_id in ['wg','rg', 'ag', 'rag'] or asgn.session.historic_group.acronym in ['iesg',]: # TODO: should that first list be groupfeatures driven?
                if asgn.session.historic_group.historic_parent:
                    sessdict['group']['parent'] = asgn.session.historic_group.historic_parent.acronym
                    parent_acronyms.add(asgn.session.historic_group.historic_parent.acronym)
        if asgn.session.name:
            sessdict['name'] = asgn.session.name
        else:
            sessdict['name'] = asgn.session.historic_group.name
        if asgn.session.short:
            sessdict['short'] = asgn.session.short
        if asgn.session.agenda_note:
            sessdict['agenda_note'] = asgn.session.agenda_note
        if asgn.session.remote_instructions:
            sessdict['remote_instructions'] = asgn.session.remote_instructions
        utc_start = asgn.timeslot.utc_start_time()
        if utc_start:
            sessdict['start'] = utc_start.strftime("%Y-%m-%dT%H:%M:%SZ")
        sessdict['duration'] = str(asgn.timeslot.duration)
        sessdict['location'] = asgn.room_name
        if asgn.timeslot.location:      # Some socials have an assignment but no location
            locations.add(asgn.timeslot.location)
        if asgn.session.agenda():
            sessdict['agenda'] = asgn.session.agenda().get_href()

        if asgn.session.minutes():
            sessdict['minutes'] = asgn.session.minutes().get_href()
        if asgn.session.slides():
            sessdict['presentations'] = []
            presentations = SessionPresentation.objects.filter(session=asgn.session, document__type__slug='slides')
            for pres in presentations:
                sessdict['presentations'].append(
                    {
                        'name':     pres.document.name,
                        'title':    pres.document.title,
                        'order':    pres.order,
                        'rev':      pres.rev,
                        'resource_uri': '/api/v1/meeting/sessionpresentation/%s/'%pres.id,
                    })
        sessdict['session_res_uri'] = '/api/v1/meeting/session/%s/'%asgn.session.id
        sessdict['session_id'] = asgn.session.id
        modified = asgn.session.modified
        for doc in asgn.session.materials.all():
            rev_docevent = doc.latest_event(NewRevisionDocEvent,'new_revision')
            modified = max(modified, (rev_docevent and rev_docevent.time) or modified)
        sessdict['modified'] = modified
        sessdict['status'] = asgn.session.current_status
        sessions.append(sessdict)

    rooms = []
    for room in locations:
        roomdict = dict()
        roomdict['id'] = room.pk
        roomdict['objtype'] = 'location'
        roomdict['name'] = room.name
        if room.floorplan:
            roomdict['level_name'] = room.floorplan.name
            roomdict['level_sort'] = room.floorplan.order
        if room.x1 is not None:
            roomdict['x'] = (room.x1+room.x2)/2.0
            roomdict['y'] = (room.y1+room.y2)/2.0
        roomdict['modified'] = room.modified
        if room.floorplan and room.floorplan.image:
            roomdict['map'] = room.floorplan.image.url
            roomdict['modified'] = max(room.modified, room.floorplan.modified)
        rooms.append(roomdict)

    parents = []
    for parent in Group.objects.filter(acronym__in=parent_acronyms):
        parentdict = dict()
        parentdict['id'] = parent.pk
        parentdict['objtype'] = 'parent'
        parentdict['name'] = parent.acronym
        parentdict['description'] = parent.name
        parentdict['modified'] = parent.time
        parents.append(parentdict)

    meetinfo = []
    meetinfo.extend(sessions)
    meetinfo.extend(rooms)
    meetinfo.extend(parents)
    meetinfo.sort(key=lambda x: x['modified'],reverse=True)
    last_modified = meetinfo and meetinfo[0]['modified']

    tz = pytz.timezone(settings.PRODUCTION_TIMEZONE)

    for obj in meetinfo:
        obj['modified'] = tz.localize(obj['modified']).astimezone(pytz.utc).strftime('%Y-%m-%dT%H:%M:%SZ')

    data = {"%s"%num: meetinfo}

    response = HttpResponse(json.dumps(data, indent=2, sort_keys=True), content_type='application/json;charset=%s'%settings.DEFAULT_CHARSET)
    if last_modified:
        last_modified = tz.localize(last_modified).astimezone(pytz.utc)
        response['Last-Modified'] = format_date_time(timegm(last_modified.timetuple()))
    return response

def meeting_requests(request, num=None):
    meeting = get_meeting(num)
    sessions = add_event_info_to_session_qs(
        Session.objects.filter(
            meeting__number=meeting.number,
            type__slug='regular',
            group__parent__isnull=False
        ),
        requested_by=True,
    ).exclude(
        requested_by=0
    ).order_by(
        "group__parent__acronym", "current_status", "group__acronym"
    ).prefetch_related(
        "group","group__ad_role__person"
    )

    status_names = {n.slug: n.name for n in SessionStatusName.objects.all()}
    session_requesters = {p.pk: p for p in Person.objects.filter(pk__in=[s.requested_by for s in sessions if s.requested_by is not None])}

    for s in sessions:
        s.current_status_name = status_names.get(s.current_status, s.current_status)
        s.requested_by_person = session_requesters.get(s.requested_by)

    groups_not_meeting = Group.objects.filter(state='Active',type__in=['wg','rg','ag','rag','bof','program']).exclude(acronym__in = [session.group.acronym for session in sessions]).order_by("parent__acronym","acronym").prefetch_related("parent")

    return render(request, "meeting/requests.html",
        {"meeting": meeting, "sessions":sessions,
         "groups_not_meeting": groups_not_meeting})

def get_sessions(num, acronym):
    meeting = get_meeting(num=num,type_in=None)
    sessions = Session.objects.filter(meeting=meeting,group__acronym=acronym,type__in=['regular','plenary','other'])

    if not sessions:
        sessions = Session.objects.filter(meeting=meeting,short=acronym,type__in=['regular','plenary','other']) 

    sessions = sessions.with_current_status()

    return sorted(sessions, key=lambda s: session_time_for_sorting(s, use_meeting_date=False))

def session_details(request, num, acronym):
    meeting = get_meeting(num=num,type_in=None)
    sessions = get_sessions(num, acronym)

    if not sessions:
        raise Http404

    # Find the time of the meeting, so that we can look back historically 
    # for what the group was called at the time. 
    meeting_time = datetime.datetime.combine(meeting.date, datetime.time()) 

    groups = list(set([ s.group for s in sessions ]))
    group_replacements = find_history_replacements_active_at(groups, meeting_time) 

    status_names = {n.slug: n.name for n in SessionStatusName.objects.all()}
    for session in sessions:

        session.historic_group = None 
        if session.group: 
            session.historic_group = group_replacements.get(session.group_id) 
            if session.historic_group: 
                session.historic_group.historic_parent = None 

        session.type_counter = Counter()
        ss = session.timeslotassignments.filter(schedule__in=[meeting.schedule, meeting.schedule.base if meeting.schedule else None]).order_by('timeslot__time')
        if ss:
            if meeting.type_id == 'interim' and not (meeting.city or meeting.country):
                session.times = [ x.timeslot.utc_start_time() for x in ss ]                
            else:
                session.times = [ x.timeslot.local_start_time() for x in ss ]
            session.cancelled = session.current_status in Session.CANCELED_STATUSES
            session.status = ''
        elif meeting.type_id=='interim':
            session.times = [ meeting.date ]
            session.cancelled = session.current_status in Session.CANCELED_STATUSES
            session.status = ''
        else:
            session.times = []
            session.cancelled = session.current_status in Session.CANCELED_STATUSES
            session.status = status_names.get(session.current_status, session.current_status)

        session.filtered_artifacts = list(session.sessionpresentation_set.filter(document__type__slug__in=['agenda','minutes','bluesheets']))
        session.filtered_artifacts.sort(key=lambda d:['agenda','minutes','bluesheets'].index(d.document.type.slug))
        session.filtered_slides    = session.sessionpresentation_set.filter(document__type__slug='slides').order_by('order')
        session.filtered_drafts    = session.sessionpresentation_set.filter(document__type__slug='draft')
        # TODO FIXME Deleted materials shouldn't be in the sessionpresentation_set
        for qs in [session.filtered_artifacts,session.filtered_slides,session.filtered_drafts]:
            qs = [p for p in qs if p.document.get_state_slug(p.document.type_id)!='deleted']
            session.type_counter.update([p.document.type.slug for p in qs])

        session.order_number = session.order_in_meeting()

    # we somewhat arbitrarily use the group of the last session we get from
    # get_sessions() above when checking can_manage_session_materials()
    can_manage = can_manage_session_materials(request.user, session.group, session)
    can_view_request = can_view_interim_request(meeting, request.user)

    scheduled_sessions = [s for s in sessions if s.current_status == 'sched']
    unscheduled_sessions = [s for s in sessions if s.current_status != 'sched']

    pending_suggestions = None
    if request.user.is_authenticated:
        if can_manage:
            pending_suggestions = session.slidesubmission_set.filter(status__slug='pending')
        else:
            pending_suggestions = session.slidesubmission_set.filter(status__slug='pending', submitter=request.user.person)

    return render(request, "meeting/session_details.html",
                  { 'scheduled_sessions':scheduled_sessions ,
                    'unscheduled_sessions':unscheduled_sessions , 
                    'pending_suggestions' : pending_suggestions,
                    'meeting' :meeting ,
                    'acronym' :acronym,
                    'is_materials_manager' : session.group.has_role(request.user, session.group.features.matman_roles),
                    'can_manage_materials' : can_manage,
                    'can_view_request': can_view_request,
                    'thisweek': datetime.date.today()-datetime.timedelta(days=7),
                    'now': datetime.datetime.now(),
                    'use_codimd': True if meeting.date>=settings.MEETING_USES_CODIMD_DATE else False,
                  })

class SessionDraftsForm(forms.Form):
    drafts = SearchableDocumentsField(required=False)

    def __init__(self, *args, **kwargs):
        self.already_linked = kwargs.pop('already_linked')
        super(self.__class__, self).__init__(*args, **kwargs)

    def clean(self):
        selected = self.cleaned_data['drafts']
        problems = set(selected).intersection(set(self.already_linked)) 
        if problems:
           raise forms.ValidationError("Already linked: %s" % ', '.join([d.name for d in problems]))
        return self.cleaned_data

def add_session_drafts(request, session_id, num):
    # num is redundant, but we're dragging it along an artifact of where we are in the current URL structure
    session = get_object_or_404(Session,pk=session_id)
    if not session.can_manage_materials(request.user):
        raise Http404
    if session.is_material_submission_cutoff() and not has_role(request.user, "Secretariat"):
        raise Http404

    already_linked = [sp.document for sp in session.sessionpresentation_set.filter(document__type_id='draft')]

    session_number = None
    sessions = get_sessions(session.meeting.number,session.group.acronym)
    if len(sessions) > 1:
       session_number = 1 + sessions.index(session)

    if request.method == 'POST':
        form = SessionDraftsForm(request.POST,already_linked=already_linked)
        if form.is_valid():
            for draft in form.cleaned_data['drafts']:
                session.sessionpresentation_set.create(document=draft,rev=None)
                c = DocEvent(type="added_comment", doc=draft, rev=draft.rev, by=request.user.person)
                c.desc = "Added to session: %s" % session
                c.save()
            return redirect('ietf.meeting.views.session_details', num=session.meeting.number, acronym=session.group.acronym)
    else:
        form = SessionDraftsForm(already_linked=already_linked)

    return render(request, "meeting/add_session_drafts.html",
                  { 'session': session,
                    'session_number': session_number,
                    'already_linked': session.sessionpresentation_set.filter(document__type_id='draft'),
                    'form': form,
                  })


class UploadBlueSheetForm(FileUploadForm):

    def __init__(self, *args, **kwargs):
        kwargs['doc_type'] = 'bluesheets'
        super(UploadBlueSheetForm, self).__init__(*args, **kwargs )


def upload_session_bluesheets(request, session_id, num):
    # num is redundant, but we're dragging it along an artifact of where we are in the current URL structure
    session = get_object_or_404(Session,pk=session_id)

    if not session.can_manage_materials(request.user):
        permission_denied(request, "You don't have permission to upload bluesheets for this session.")
    if session.is_material_submission_cutoff() and not has_role(request.user, "Secretariat"):
        permission_denied(request, "The materials cutoff for this session has passed. Contact the secretariat for further action.")

    if session.meeting.type.slug == 'ietf' and not has_role(request.user, 'Secretariat'):
        permission_denied(request, 'Restricted to role Secretariat')
        
    session_number = None
    sessions = get_sessions(session.meeting.number,session.group.acronym)
    if len(sessions) > 1:
       session_number = 1 + sessions.index(session)

    if request.method == 'POST':
        form = UploadBlueSheetForm(request.POST,request.FILES)
        if form.is_valid():
            file = request.FILES['file']

            ota = session.official_timeslotassignment()
            sess_time = ota and ota.timeslot.time
            if not sess_time:
                return HttpResponse("Cannot receive uploads for an unscheduled session.  Please check the session ID.", status=410, content_type="text/plain")


            save_error = save_bluesheet(request, session, file, encoding=form.file_encoding[file.name])
            if save_error:
                form.add_error(None, save_error)
            else:
                return redirect('ietf.meeting.views.session_details',num=num,acronym=session.group.acronym)
    else: 
        form = UploadBlueSheetForm()

    bluesheet_sp = session.sessionpresentation_set.filter(document__type='bluesheets').first()

    return render(request, "meeting/upload_session_bluesheets.html", 
                  {'session': session,
                   'session_number': session_number,
                   'bluesheet_sp' : bluesheet_sp,
                   'form': form,
                  })


def save_bluesheet(request, session, file, encoding='utf-8'):
    bluesheet_sp = session.sessionpresentation_set.filter(document__type='bluesheets').first()
    _, ext = os.path.splitext(file.name)

    if bluesheet_sp:
        doc = bluesheet_sp.document
        doc.rev = '%02d' % (int(doc.rev)+1)
        bluesheet_sp.rev = doc.rev
        bluesheet_sp.save()
    else:
        ota = session.official_timeslotassignment()
        sess_time = ota and ota.timeslot.time

        if session.meeting.type_id=='ietf':
            name = 'bluesheets-%s-%s-%s' % (session.meeting.number, 
                                            session.group.acronym, 
                                            sess_time.strftime("%Y%m%d%H%M"))
            title = 'Bluesheets IETF%s: %s : %s' % (session.meeting.number, 
                                                    session.group.acronym, 
                                                    sess_time.strftime("%a %H:%M"))
        else:
            name = 'bluesheets-%s-%s' % (session.meeting.number, sess_time.strftime("%Y%m%d%H%M"))
            title = 'Bluesheets %s: %s' % (session.meeting.number, sess_time.strftime("%a %H:%M"))
        doc = Document.objects.create(
                  name = name,
                  type_id = 'bluesheets',
                  title = title,
                  group = session.group,
                  rev = '00',
              )
        doc.states.add(State.objects.get(type_id='bluesheets',slug='active'))
        DocAlias.objects.create(name=doc.name).docs.add(doc)
        session.sessionpresentation_set.create(document=doc,rev='00')
    filename = '%s-%s%s'% ( doc.name, doc.rev, ext)
    doc.uploaded_filename = filename
    e = NewRevisionDocEvent.objects.create(doc=doc, rev=doc.rev, by=request.user.person, type='new_revision', desc='New revision available: %s'%doc.rev)
    save_error = handle_upload_file(file, filename, session.meeting, 'bluesheets', request=request, encoding=encoding)
    if not save_error:
        doc.save_with_history([e])
    return save_error

class UploadMinutesForm(FileUploadForm):
    apply_to_all = forms.BooleanField(label='Apply to all group sessions at this meeting',initial=True,required=False)

    def __init__(self, show_apply_to_all_checkbox, *args, **kwargs):
        kwargs['doc_type'] = 'minutes'
        super(UploadMinutesForm, self).__init__(*args, **kwargs )
        if not show_apply_to_all_checkbox:
            self.fields.pop('apply_to_all')


def upload_session_minutes(request, session_id, num):
    # num is redundant, but we're dragging it along an artifact of where we are in the current URL structure
    session = get_object_or_404(Session,pk=session_id)

    if not session.can_manage_materials(request.user):
        permission_denied(request, "You don't have permission to upload minutes for this session.")
    if session.is_material_submission_cutoff() and not has_role(request.user, "Secretariat"):
        permission_denied(request, "The materials cutoff for this session has passed. Contact the secretariat for further action.")

    session_number = None
    sessions = get_sessions(session.meeting.number,session.group.acronym)
    show_apply_to_all_checkbox = len(sessions) > 1 if session.type_id == 'regular' else False
    if len(sessions) > 1:
       session_number = 1 + sessions.index(session)

    minutes_sp = session.sessionpresentation_set.filter(document__type='minutes').first()
    
    if request.method == 'POST':
        form = UploadMinutesForm(show_apply_to_all_checkbox,request.POST,request.FILES)
        if form.is_valid():
            file = request.FILES['file']
            _, ext = os.path.splitext(file.name)
            apply_to_all = session.type_id == 'regular'
            if show_apply_to_all_checkbox:
                apply_to_all = form.cleaned_data['apply_to_all']
            if minutes_sp:
                doc = minutes_sp.document
                doc.rev = '%02d' % (int(doc.rev)+1)
                minutes_sp.rev = doc.rev
                minutes_sp.save()
            else:
                ota = session.official_timeslotassignment()
                sess_time = ota and ota.timeslot.time
                if not sess_time:
                    return HttpResponse("Cannot receive uploads for an unscheduled session.  Please check the session ID.", status=410, content_type="text/plain")
                if session.meeting.type_id=='ietf':
                    name = 'minutes-%s-%s' % (session.meeting.number, 
                                                 session.group.acronym) 
                    title = 'Minutes IETF%s: %s' % (session.meeting.number, 
                                                         session.group.acronym) 
                    if not apply_to_all:
                        name += '-%s' % (sess_time.strftime("%Y%m%d%H%M"),)
                        title += ': %s' % (sess_time.strftime("%a %H:%M"),)
                else:
                    name = 'minutes-%s-%s' % (session.meeting.number, sess_time.strftime("%Y%m%d%H%M"))
                    title = 'Minutes %s: %s' % (session.meeting.number, sess_time.strftime("%a %H:%M"))
                if Document.objects.filter(name=name).exists():
                    doc = Document.objects.get(name=name)
                    doc.rev = '%02d' % (int(doc.rev)+1)
                else:
                    doc = Document.objects.create(
                              name = name,
                              type_id = 'minutes',
                              title = title,
                              group = session.group,
                              rev = '00',
                          )
                    DocAlias.objects.create(name=doc.name).docs.add(doc)
                doc.states.add(State.objects.get(type_id='minutes',slug='active'))
                if session.sessionpresentation_set.filter(document=doc).exists():
                    sp = session.sessionpresentation_set.get(document=doc)
                    sp.rev = doc.rev
                    sp.save()
                else:
                    session.sessionpresentation_set.create(document=doc,rev=doc.rev)
            if apply_to_all:
                for other_session in sessions:
                    if other_session != session:
                        other_session.sessionpresentation_set.filter(document__type='minutes').delete()
                        other_session.sessionpresentation_set.create(document=doc,rev=doc.rev)
            filename = '%s-%s%s'% ( doc.name, doc.rev, ext)
            doc.uploaded_filename = filename
            e = NewRevisionDocEvent.objects.create(doc=doc, by=request.user.person, type='new_revision', desc='New revision available: %s'%doc.rev, rev=doc.rev)
            # The way this function builds the filename it will never trigger the file delete in handle_file_upload.
            save_error = handle_upload_file(file, filename, session.meeting, 'minutes', request=request, encoding=form.file_encoding[file.name])
            if save_error:
                form.add_error(None, save_error)
            else:
                doc.save_with_history([e])
                return redirect('ietf.meeting.views.session_details',num=num,acronym=session.group.acronym)
    else: 
        form = UploadMinutesForm(show_apply_to_all_checkbox)

    return render(request, "meeting/upload_session_minutes.html", 
                  {'session': session,
                   'session_number': session_number,
                   'minutes_sp' : minutes_sp,
                   'form': form,
                  })


class UploadAgendaForm(FileUploadForm):
    apply_to_all = forms.BooleanField(label='Apply to all group sessions at this meeting',initial=True,required=False)

    def __init__(self, show_apply_to_all_checkbox, *args, **kwargs):
        kwargs['doc_type'] = 'agenda'
        super(UploadAgendaForm, self).__init__(*args, **kwargs )
        if not show_apply_to_all_checkbox:
            self.fields.pop('apply_to_all')

def upload_session_agenda(request, session_id, num):
    # num is redundant, but we're dragging it along an artifact of where we are in the current URL structure
    session = get_object_or_404(Session,pk=session_id)

    if not session.can_manage_materials(request.user):
        permission_denied(request, "You don't have permission to upload an agenda for this session.")
    if session.is_material_submission_cutoff() and not has_role(request.user, "Secretariat"):
        permission_denied(request, "The materials cutoff for this session has passed. Contact the secretariat for further action.")

    session_number = None
    sessions = get_sessions(session.meeting.number,session.group.acronym)
    show_apply_to_all_checkbox = len(sessions) > 1 if session.type_id == 'regular' else False
    if len(sessions) > 1:
       session_number = 1 + sessions.index(session)

    agenda_sp = session.sessionpresentation_set.filter(document__type='agenda').first()
    
    if request.method == 'POST':
        form = UploadAgendaForm(show_apply_to_all_checkbox,request.POST,request.FILES)
        if form.is_valid():
            file = request.FILES['file']
            _, ext = os.path.splitext(file.name)
            apply_to_all = session.type_id == 'regular'
            if show_apply_to_all_checkbox:
                apply_to_all = form.cleaned_data['apply_to_all']
            if agenda_sp:
                doc = agenda_sp.document
                doc.rev = '%02d' % (int(doc.rev)+1)
                agenda_sp.rev = doc.rev
                agenda_sp.save()
            else:
                ota = session.official_timeslotassignment()
                sess_time = ota and ota.timeslot.time
                if not sess_time:
                    return HttpResponse("Cannot receive uploads for an unscheduled session.  Please check the session ID.", status=410, content_type="text/plain")
                if session.meeting.type_id=='ietf':
                    name = 'agenda-%s-%s' % (session.meeting.number, 
                                                 session.group.acronym) 
                    title = 'Agenda IETF%s: %s' % (session.meeting.number, 
                                                         session.group.acronym) 
                    if not apply_to_all:
                        name += '-%s' % (session.docname_token(),)
                        if sess_time:
                            title += ': %s' % (sess_time.strftime("%a %H:%M"),)
                else:
                    name = 'agenda-%s-%s' % (session.meeting.number, session.docname_token())
                    title = 'Agenda %s' % (session.meeting.number, )
                    if sess_time:
                        title += ': %s' % (sess_time.strftime("%a %H:%M"),)
                if Document.objects.filter(name=name).exists():
                    doc = Document.objects.get(name=name)
                    doc.rev = '%02d' % (int(doc.rev)+1)
                else:
                    doc = Document.objects.create(
                              name = name,
                              type_id = 'agenda',
                              title = title,
                              group = session.group,
                              rev = '00',
                          )
                    DocAlias.objects.create(name=doc.name).docs.add(doc)
                doc.states.add(State.objects.get(type_id='agenda',slug='active'))
            if session.sessionpresentation_set.filter(document=doc).exists():
                sp = session.sessionpresentation_set.get(document=doc)
                sp.rev = doc.rev
                sp.save()
            else:
                session.sessionpresentation_set.create(document=doc,rev=doc.rev)
            if apply_to_all:
                for other_session in sessions:
                    if other_session != session:
                        other_session.sessionpresentation_set.filter(document__type='agenda').delete()
                        other_session.sessionpresentation_set.create(document=doc,rev=doc.rev)
            filename = '%s-%s%s'% ( doc.name, doc.rev, ext)
            doc.uploaded_filename = filename
            e = NewRevisionDocEvent.objects.create(doc=doc,by=request.user.person,type='new_revision',desc='New revision available: %s'%doc.rev,rev=doc.rev)
            # The way this function builds the filename it will never trigger the file delete in handle_file_upload.
            save_error = handle_upload_file(file, filename, session.meeting, 'agenda', request=request, encoding=form.file_encoding[file.name])
            if save_error:
                form.add_error(None, save_error)
            else:
                doc.save_with_history([e])
                return redirect('ietf.meeting.views.session_details',num=num,acronym=session.group.acronym)
    else: 
        form = UploadAgendaForm(show_apply_to_all_checkbox, initial={'apply_to_all':session.type_id=='regular'})

    return render(request, "meeting/upload_session_agenda.html", 
                  {'session': session,
                   'session_number': session_number,
                   'agenda_sp' : agenda_sp,
                   'form': form,
                  })


class UploadSlidesForm(FileUploadForm):
    title = forms.CharField(max_length=255)
    apply_to_all = forms.BooleanField(label='Apply to all group sessions at this meeting',initial=False,required=False)

    def __init__(self, session, show_apply_to_all_checkbox, *args, **kwargs):
        self.session = session
        kwargs['doc_type'] = 'slides'
        super(UploadSlidesForm, self).__init__(*args, **kwargs )
        if not show_apply_to_all_checkbox:
            self.fields.pop('apply_to_all')

    def clean_title(self):
        title = self.cleaned_data['title']
        # The current tables only handles Unicode BMP:
        if ord(max(title)) > 0xffff:
            raise forms.ValidationError("The title contains characters outside the Unicode BMP, which is not currently supported")
        if self.session.meeting.type_id=='interim':
            if re.search(r'-\d{2}$', title):
                raise forms.ValidationError("Interim slides currently may not have a title that ends with something that looks like a revision number (-nn)")
        return title

def upload_session_slides(request, session_id, num, name):
    # num is redundant, but we're dragging it along an artifact of where we are in the current URL structure
    session = get_object_or_404(Session,pk=session_id)
    if not session.can_manage_materials(request.user):
        permission_denied(request, "You don't have permission to upload slides for this session.")
    if session.is_material_submission_cutoff() and not has_role(request.user, "Secretariat"):
        permission_denied(request, "The materials cutoff for this session has passed. Contact the secretariat for further action.")

    session_number = None
    sessions = get_sessions(session.meeting.number,session.group.acronym)
    show_apply_to_all_checkbox = len(sessions) > 1 if session.type_id == 'regular' else False
    if len(sessions) > 1:
       session_number = 1 + sessions.index(session)

    slides = None
    slides_sp = None
    if name:
        slides = Document.objects.filter(name=name).first()
        if not (slides and slides.type_id=='slides'):
            raise Http404
        slides_sp = session.sessionpresentation_set.filter(document=slides).first()
    
    if request.method == 'POST':
        form = UploadSlidesForm(session, show_apply_to_all_checkbox,request.POST,request.FILES)
        if form.is_valid():
            file = request.FILES['file']
            _, ext = os.path.splitext(file.name)
            apply_to_all = session.type_id == 'regular'
            if show_apply_to_all_checkbox:
                apply_to_all = form.cleaned_data['apply_to_all']
            if slides_sp:
                doc = slides_sp.document
                doc.rev = '%02d' % (int(doc.rev)+1)
                doc.title = form.cleaned_data['title']
                slides_sp.rev = doc.rev
                slides_sp.save()
            else:
                title = form.cleaned_data['title']
                if session.meeting.type_id=='ietf':
                    name = 'slides-%s-%s' % (session.meeting.number, 
                                             session.group.acronym) 
                    if not apply_to_all:
                        name += '-%s' % (session.docname_token(),)
                else:
                    name = 'slides-%s-%s' % (session.meeting.number, session.docname_token())
                name = name + '-' + slugify(title).replace('_', '-')[:128]
                if Document.objects.filter(name=name).exists():
                   doc = Document.objects.get(name=name)
                   doc.rev = '%02d' % (int(doc.rev)+1)
                   doc.title = form.cleaned_data['title']
                else:
                    doc = Document.objects.create(
                              name = name,
                              type_id = 'slides',
                              title = title,
                              group = session.group,
                              rev = '00',
                          )
                    DocAlias.objects.create(name=doc.name).docs.add(doc)
                doc.states.add(State.objects.get(type_id='slides',slug='active'))
                doc.states.add(State.objects.get(type_id='reuse_policy',slug='single'))
            if session.sessionpresentation_set.filter(document=doc).exists():
                sp = session.sessionpresentation_set.get(document=doc)
                sp.rev = doc.rev
                sp.save()
            else:
                max_order = session.sessionpresentation_set.filter(document__type='slides').aggregate(Max('order'))['order__max'] or 0
                session.sessionpresentation_set.create(document=doc,rev=doc.rev,order=max_order+1)
            if apply_to_all:
                for other_session in sessions:
                    if other_session != session and not other_session.sessionpresentation_set.filter(document=doc).exists():
                        max_order = other_session.sessionpresentation_set.filter(document__type='slides').aggregate(Max('order'))['order__max'] or 0
                        other_session.sessionpresentation_set.create(document=doc,rev=doc.rev,order=max_order+1)
            filename = '%s-%s%s'% ( doc.name, doc.rev, ext)
            doc.uploaded_filename = filename
            e = NewRevisionDocEvent.objects.create(doc=doc,by=request.user.person,type='new_revision',desc='New revision available: %s'%doc.rev,rev=doc.rev)
            # The way this function builds the filename it will never trigger the file delete in handle_file_upload.
            save_error = handle_upload_file(file, filename, session.meeting, 'slides', request=request, encoding=form.file_encoding[file.name])
            if save_error:
                form.add_error(None, save_error)
            else:
                doc.save_with_history([e])
                post_process(doc)
                return redirect('ietf.meeting.views.session_details',num=num,acronym=session.group.acronym)
    else: 
        initial = {}
        if slides:
            initial = {'title':slides.title}
        form = UploadSlidesForm(session, show_apply_to_all_checkbox, initial=initial)

    return render(request, "meeting/upload_session_slides.html", 
                  {'session': session,
                   'session_number': session_number,
                   'slides_sp' : slides_sp,
                   'form': form,
                  })
@login_required
def propose_session_slides(request, session_id, num):
    session = get_object_or_404(Session,pk=session_id)
    if session.is_material_submission_cutoff() and not has_role(request.user, "Secretariat"):
        permission_denied(request, "The materials cutoff for this session has passed. Contact the secretariat for further action.")

    session_number = None
    sessions = get_sessions(session.meeting.number,session.group.acronym)
    show_apply_to_all_checkbox = len(sessions) > 1 if session.type_id == 'regular' else False
    if len(sessions) > 1:
       session_number = 1 + sessions.index(session)

    
    if request.method == 'POST':
        form = UploadSlidesForm(session, show_apply_to_all_checkbox,request.POST,request.FILES)
        if form.is_valid():
            file = request.FILES['file']
            _, ext = os.path.splitext(file.name)
            apply_to_all = session.type_id == 'regular'
            if show_apply_to_all_checkbox:
                apply_to_all = form.cleaned_data['apply_to_all']
            title = form.cleaned_data['title']

            submission = SlideSubmission.objects.create(session = session, title = title, filename = '', apply_to_all = apply_to_all, submitter=request.user.person)

            if session.meeting.type_id=='ietf':
                name = 'slides-%s-%s' % (session.meeting.number, 
                                         session.group.acronym) 
                if not apply_to_all:
                    name += '-%s' % (session.docname_token(),)
            else:
                name = 'slides-%s-%s' % (session.meeting.number, session.docname_token())
            name = name + '-' + slugify(title).replace('_', '-')[:128]
            filename = '%s-ss%d%s'% (name, submission.id, ext)
            destination = io.open(os.path.join(settings.SLIDE_STAGING_PATH, filename),'wb+')
            for chunk in file.chunks():
                destination.write(chunk)
            destination.close()

            submission.filename = filename
            submission.save()

            (to, cc) = gather_address_lists('slides_proposed', group=session.group).as_strings() 
            msg_txt = render_to_string("meeting/slides_proposed.txt", {
                    "to": to,
                    "cc": cc,
                    "submission": submission,
                    "settings": settings,
                 })
            msg = infer_message(msg_txt)
            msg.by = request.user.person
            msg.save()
            send_mail_message(request, msg)
            return redirect('ietf.meeting.views.session_details',num=num,acronym=session.group.acronym)
    else: 
        initial = {}
        form = UploadSlidesForm(session, show_apply_to_all_checkbox, initial=initial)

    return render(request, "meeting/propose_session_slides.html", 
                  {'session': session,
                   'session_number': session_number,
                   'form': form,
                  })

def remove_sessionpresentation(request, session_id, num, name):
    sp = get_object_or_404(SessionPresentation,session_id=session_id,document__name=name)
    session = sp.session
    if not session.can_manage_materials(request.user):
        permission_denied(request, "You don't have permission to manage materials for this session.")
    if session.is_material_submission_cutoff() and not has_role(request.user, "Secretariat"):
        permission_denied(request, "The materials cutoff for this session has passed. Contact the secretariat for further action.")
    if request.method == 'POST':
        session.sessionpresentation_set.filter(pk=sp.pk).delete()
        c = DocEvent(type="added_comment", doc=sp.document, rev=sp.document.rev, by=request.user.person)
        c.desc = "Removed from session: %s" % (session)
        c.save()
        return redirect('ietf.meeting.views.session_details', num=session.meeting.number, acronym=session.group.acronym)

    return render(request,'meeting/remove_sessionpresentation.html', {'sp': sp })

def ajax_add_slides_to_session(request, session_id, num):
    session = get_object_or_404(Session,pk=session_id)

    if not session.can_manage_materials(request.user):
        permission_denied(request, "You don't have permission to upload slides for this session.")
    if session.is_material_submission_cutoff() and not has_role(request.user, "Secretariat"):
        permission_denied(request, "The materials cutoff for this session has passed. Contact the secretariat for further action.")

    if request.method != 'POST' or not request.POST:
        return HttpResponse(json.dumps({ 'success' : False, 'error' : 'No data submitted or not POST' }),content_type='application/json')

    order_str = request.POST.get('order', None)    
    try:
        order = int(order_str)
    except (ValueError, TypeError):
        return HttpResponse(json.dumps({ 'success' : False, 'error' : 'Supplied order is not valid' }),content_type='application/json')
    if order < 1 or order > session.sessionpresentation_set.filter(document__type_id='slides').count() + 1 :
        return HttpResponse(json.dumps({ 'success' : False, 'error' : 'Supplied order is not valid' }),content_type='application/json')

    name = request.POST.get('name', None)
    doc = Document.objects.filter(name=name).first()
    if not doc:
        return HttpResponse(json.dumps({ 'success' : False, 'error' : 'Supplied name is not valid' }),content_type='application/json')

    if not session.sessionpresentation_set.filter(document=doc).exists():
        condition_slide_order(session)
        session.sessionpresentation_set.filter(document__type_id='slides', order__gte=order).update(order=F('order')+1)
        session.sessionpresentation_set.create(document=doc,rev=doc.rev,order=order)
        DocEvent.objects.create(type="added_comment", doc=doc, rev=doc.rev, by=request.user.person, desc="Added to session: %s" % session)

    return HttpResponse(json.dumps({'success':True}), content_type='application/json')


def ajax_remove_slides_from_session(request, session_id, num):
    session = get_object_or_404(Session,pk=session_id)

    if not session.can_manage_materials(request.user):
        permission_denied(request, "You don't have permission to upload slides for this session.")
    if session.is_material_submission_cutoff() and not has_role(request.user, "Secretariat"):
        permission_denied(request, "The materials cutoff for this session has passed. Contact the secretariat for further action.")

    if request.method != 'POST' or not request.POST:
        return HttpResponse(json.dumps({ 'success' : False, 'error' : 'No data submitted or not POST' }),content_type='application/json')  

    oldIndex_str = request.POST.get('oldIndex', None)
    try:
        oldIndex = int(oldIndex_str)
    except (ValueError, TypeError):
        return HttpResponse(json.dumps({ 'success' : False, 'error' : 'Supplied index is not valid' }),content_type='application/json')
    if oldIndex < 1 or oldIndex > session.sessionpresentation_set.filter(document__type_id='slides').count() :
        return HttpResponse(json.dumps({ 'success' : False, 'error' : 'Supplied index is not valid' }),content_type='application/json')

    name = request.POST.get('name', None)
    doc = Document.objects.filter(name=name).first()
    if not doc:
        return HttpResponse(json.dumps({ 'success' : False, 'error' : 'Supplied name is not valid' }),content_type='application/json')

    condition_slide_order(session)
    affected_presentations = session.sessionpresentation_set.filter(document=doc).first()
    if affected_presentations:
        if affected_presentations.order == oldIndex:
            affected_presentations.delete()
            session.sessionpresentation_set.filter(document__type_id='slides', order__gt=oldIndex).update(order=F('order')-1)    
            DocEvent.objects.create(type="added_comment", doc=doc, rev=doc.rev, by=request.user.person, desc="Removed from session: %s" % session)
            return HttpResponse(json.dumps({'success':True}), content_type='application/json')
        else:
            return HttpResponse(json.dumps({ 'success' : False, 'error' : 'Name does not match index' }),content_type='application/json')
    else:
        return HttpResponse(json.dumps({ 'success' : False, 'error' : 'SessionPresentation not found' }),content_type='application/json')


def ajax_reorder_slides_in_session(request, session_id, num):
    session = get_object_or_404(Session,pk=session_id)

    if not session.can_manage_materials(request.user):
        permission_denied(request, "You don't have permission to upload slides for this session.")
    if session.is_material_submission_cutoff() and not has_role(request.user, "Secretariat"):
        permission_denied(request, "The materials cutoff for this session has passed. Contact the secretariat for further action.")

    if request.method != 'POST' or not request.POST:
        return HttpResponse(json.dumps({ 'success' : False, 'error' : 'No data submitted or not POST' }),content_type='application/json')  

    num_slides_in_session = session.sessionpresentation_set.filter(document__type_id='slides').count()
    oldIndex_str = request.POST.get('oldIndex', None)
    try:
        oldIndex = int(oldIndex_str)
    except (ValueError, TypeError):
        return HttpResponse(json.dumps({ 'success' : False, 'error' : 'Supplied index is not valid' }),content_type='application/json')
    if oldIndex < 1 or oldIndex > num_slides_in_session :
        return HttpResponse(json.dumps({ 'success' : False, 'error' : 'Supplied index is not valid' }),content_type='application/json')

    newIndex_str = request.POST.get('newIndex', None)
    try:
        newIndex = int(newIndex_str)
    except (ValueError, TypeError):
        return HttpResponse(json.dumps({ 'success' : False, 'error' : 'Supplied index is not valid' }),content_type='application/json')
    if newIndex < 1 or newIndex > num_slides_in_session :
        return HttpResponse(json.dumps({ 'success' : False, 'error' : 'Supplied index is not valid' }),content_type='application/json')

    if newIndex == oldIndex:
        return HttpResponse(json.dumps({ 'success' : False, 'error' : 'Supplied index is not valid' }),content_type='application/json')

    condition_slide_order(session)
    sp = session.sessionpresentation_set.get(order=oldIndex)
    if oldIndex < newIndex:
        session.sessionpresentation_set.filter(order__gt=oldIndex, order__lte=newIndex).update(order=F('order')-1)
    else:
        session.sessionpresentation_set.filter(order__gte=newIndex, order__lt=oldIndex).update(order=F('order')+1)
    sp.order = newIndex
    sp.save()

    return HttpResponse(json.dumps({'success':True}), content_type='application/json')


@role_required('Secretariat')
def make_schedule_official(request, num, owner, name):

    meeting  = get_meeting(num)
    person   = get_person_by_email(owner)
    schedule = get_schedule_by_name(meeting, person, name)

    if schedule is None:
        raise Http404

    if request.method == 'POST':
        if not (schedule.public and schedule.visible):
            schedule.public = True
            schedule.visible = True
            schedule.save()
        if schedule.base and not (schedule.base.public and schedule.base.visible):
            schedule.base.public = True
            schedule.base.visible = True
            schedule.base.save()
        meeting.schedule = schedule
        meeting.save()
        return HttpResponseRedirect(reverse('ietf.meeting.views.list_schedules',kwargs={'num':num}))

    if not schedule.public:
        messages.warning(request,"This schedule will be made public as it is made official.")
    if not schedule.visible:
        messages.warning(request,"This schedule will be made visible as it is made official.")
    if schedule.base:
        if not schedule.base.public:
            messages.warning(request,"The base schedule will be made public as it is made official.")
        if not schedule.base.visible:
            messages.warning(request,"The base schedule will be made visible as it is made official.")

    return render(request, "meeting/make_schedule_official.html",
                  { 'schedule' : schedule,
                    'meeting' : meeting,
                  }
                 )
    

@role_required('Secretariat','Area Director')
def delete_schedule(request, num, owner, name):

    meeting  = get_meeting(num)
    person   = get_person_by_email(owner)
    schedule = get_schedule_by_name(meeting, person, name)

    # FIXME: we ought to put these checks in a function and only show
    # the delete button if the checks pass
    if schedule == meeting.schedule:
        permission_denied(request, 'You may not delete the official schedule for %s'%meeting)

    if Schedule.objects.filter(base=schedule).exists():
        return HttpResponseForbidden('You may not delete a schedule serving as the base for other schedules')

    if not ( has_role(request.user, 'Secretariat') or person.user == request.user ):
        permission_denied(request, "You may not delete other user's schedules")

    if request.method == 'POST':
        # remove schedule from origin tree
        replacement_origin = schedule.origin
        Schedule.objects.filter(origin=schedule).update(origin=replacement_origin)

        schedule.delete()
        return HttpResponseRedirect(reverse('ietf.meeting.views.list_schedules',kwargs={'num':num}))

    return render(request, "meeting/delete_schedule.html",
                  { 'schedule' : schedule,
                    'meeting' : meeting,
                  }
                 )
  
# -------------------------------------------------
# Interim Views
# -------------------------------------------------


def ajax_get_utc(request):
    '''Ajax view that takes arguments time, timezone, date and returns UTC data'''
    time = request.GET.get('time')
    timezone = request.GET.get('timezone')
    date = request.GET.get('date')
    time_re = re.compile(r'^\d{2}:\d{2}$')
    # validate input
    if not time_re.match(time) or not date:
        return HttpResponse(json.dumps({'error': True}),
                            content_type='application/json')
    hour, minute = time.split(':')
    if not (int(hour) <= 23 and int(minute) <= 59):
        return HttpResponse(json.dumps({'error': True}),
                            content_type='application/json')
    year, month, day = date.split('-')
    dt = datetime.datetime(int(year), int(month), int(day), int(hour), int(minute))
    tz = pytz.timezone(timezone)
    aware_dt = tz.localize(dt, is_dst=None)
    utc_dt = aware_dt.astimezone(pytz.utc)
    utc = utc_dt.strftime('%H:%M')
    # calculate utc day offset
    naive_utc_dt = utc_dt.replace(tzinfo=None)
    utc_day_offset = (naive_utc_dt.date() - dt.date()).days
    html = "<span>{utc} UTC</span>".format(utc=utc)
    if utc_day_offset != 0:
        html = html + "<span class='day-offset'> {0:+d} Day</span>".format(utc_day_offset)
    context_data = {'timezone': timezone, 
                    'time': time, 
                    'utc': utc, 
                    'utc_day_offset': utc_day_offset,
                    'html': html}
    return HttpResponse(json.dumps(context_data),
                        content_type='application/json')


def interim_announce(request):
    '''View which shows interim meeting requests awaiting announcement'''
    meetings = data_for_meetings_overview(Meeting.objects.filter(type='interim').order_by('date'), interim_status='scheda')
    menu_entries = get_interim_menu_entries(request)
    selected_menu_entry = 'announce'

    return render(request, "meeting/interim_announce.html", {
        'menu_entries': menu_entries,
        'selected_menu_entry': selected_menu_entry,
        'meetings': meetings})


@role_required('Secretariat',)
def interim_send_announcement(request, number):
    '''View for sending the announcement of a new interim meeting'''
    meeting = get_object_or_404(Meeting, number=number)
    group = meeting.session_set.first().group

    if request.method == 'POST':
        form = InterimAnnounceForm(request.POST,
                                   initial=get_announcement_initial(meeting))
        if form.is_valid():
            message = form.save(user=request.user)
            message.related_groups.add(group)
            for session in meeting.session_set.not_canceled():
                
                SchedulingEvent.objects.create(
                    session=session,
                    status=SessionStatusName.objects.get(slug='sched'),
                    by=request.user.person,
                )
            send_mail_message(request, message)
            messages.success(request, 'Interim meeting announcement sent')
            return redirect(interim_announce)

    form = InterimAnnounceForm(initial=get_announcement_initial(meeting))

    return render(request, "meeting/interim_send_announcement.html", {
        'meeting': meeting,
        'form': form})


@role_required('Secretariat',)
def interim_skip_announcement(request, number):
    '''View to change status of interim meeting to Scheduled without
    first announcing.  Only applicable to IRTF groups.
    '''
    meeting = get_object_or_404(Meeting, number=number)

    if request.method == 'POST':
        for session in meeting.session_set.not_canceled():
            SchedulingEvent.objects.create(
                session=session,
                status=SessionStatusName.objects.get(slug='sched'),
                by=request.user.person,
            )
        messages.success(request, 'Interim meeting scheduled.  No announcement sent.')
        return redirect(interim_announce)

    return render(request, "meeting/interim_skip_announce.html", {
        'meeting': meeting})


def interim_pending(request):

    '''View which shows interim meeting requests pending approval'''
    meetings = data_for_meetings_overview(Meeting.objects.filter(type='interim').order_by('date'), interim_status='apprw')

    menu_entries = get_interim_menu_entries(request)
    selected_menu_entry = 'pending'

    for meeting in meetings:
        if can_approve_interim_request(meeting, request.user):
            meeting.can_approve = True

    return render(request, "meeting/interim_pending.html", {
        'menu_entries': menu_entries,
        'selected_menu_entry': selected_menu_entry,
        'meetings': meetings})


@login_required
def interim_request(request):

    if not can_manage_some_groups(request.user):
        permission_denied(request, "You don't have permission to request any interims")

    '''View for requesting an interim meeting'''
    SessionFormset = inlineformset_factory(
        Meeting,
        Session,
        form=InterimSessionModelForm,
        formset=InterimSessionInlineFormSet,
        can_delete=False, extra=2)

    if request.method == 'POST':
        form = InterimMeetingModelForm(request, data=request.POST)
        formset = SessionFormset(instance=Meeting(), data=request.POST)
        if form.is_valid() and formset.is_valid():
            group = form.cleaned_data.get('group')
            is_approved = form.cleaned_data.get('approved', False)
            is_virtual = form.is_virtual()
            meeting_type = form.cleaned_data.get('meeting_type')

            requires_approval = not ( is_approved or ( is_virtual and not settings.VIRTUAL_INTERIMS_REQUIRE_APPROVAL ))

            # pre create meeting
            if meeting_type in ('single', 'multi-day'):
                meeting = form.save(date=get_earliest_session_date(formset))

                # need to use curry here to pass custom variable to form init
                SessionFormset.form.__init__ = curry(
                    InterimSessionModelForm.__init__,
                    user=request.user,
                    group=group,
                    requires_approval=requires_approval)
                formset = SessionFormset(instance=meeting, data=request.POST)
                formset.is_valid()
                formset.save()
                sessions_post_save(request, formset)

                if requires_approval:
                    send_interim_approval_request(meetings=[meeting])
                else:
                    send_interim_approval(request.user, meeting=meeting)
                    if not has_role(request.user, 'Secretariat'):
                        send_interim_announcement_request(meeting=meeting)

            # series require special handling, each session gets it's own
            # meeting object we won't see this on edit because series are
            # subsequently dealt with individually
            elif meeting_type == 'series':
                series = []
                SessionFormset.form.__init__ = curry(
                    InterimSessionModelForm.__init__,
                    user=request.user,
                    group=group,
                    requires_approval=requires_approval)
                formset = SessionFormset(instance=Meeting(), data=request.POST)
                formset.is_valid()  # re-validate
                for session_form in formset.forms:
                    if not session_form.has_changed():
                        continue
                    # create meeting
                    form = InterimMeetingModelForm(request, data=request.POST)
                    form.is_valid()
                    meeting = form.save(date=session_form.cleaned_data['date'])
                    # create save session
                    session = session_form.save(commit=False)
                    session.meeting = meeting
                    session.save()
                    series.append(meeting)
                    sessions_post_save(request, [session_form])

                if requires_approval:
                    send_interim_approval_request(meetings=series)
                else:
                    send_interim_approval(request.user, meeting=meeting)
                    if not has_role(request.user, 'Secretariat'):
                        send_interim_announcement_request(meeting=meeting)

            messages.success(request, 'Interim meeting request submitted')
            return redirect(upcoming)

    else:
        initial = {'meeting_type': 'single', 'group': request.GET.get('group', '')}
        form = InterimMeetingModelForm(request=request, 
                                       initial=initial)
        formset = SessionFormset()

    return render(request, "meeting/interim_request.html", {
        "form": form,
        "formset": formset})


@login_required
def interim_request_cancel(request, number):
    '''View for cancelling an interim meeting request'''
    meeting = get_object_or_404(Meeting, number=number)
    first_session = meeting.session_set.first()
    group = first_session.group
    if not can_manage_group(request.user, group):
        permission_denied(request, "You do not have permissions to cancel this meeting request")
    session_status = current_session_status(first_session)

    if request.method == 'POST':
        form = InterimCancelForm(request.POST)
        if form.is_valid():
            if 'comments' in form.changed_data:
                meeting.session_set.update(agenda_note=form.cleaned_data.get('comments'))

            was_scheduled = session_status.slug == 'sched'

            result_status = SessionStatusName.objects.get(slug='canceled' if was_scheduled else 'canceledpa')
            for session in meeting.session_set.not_canceled():
                SchedulingEvent.objects.create(
                    session=session,
                    status=result_status,
                    by=request.user.person,
                )

            if was_scheduled:
                send_interim_meeting_cancellation_notice(meeting)

            messages.success(request, 'Interim meeting cancelled')
            return redirect(upcoming)
    else:
        form = InterimCancelForm(initial={'group': group.acronym, 'date': meeting.date})

    return render(request, "meeting/interim_request_cancel.html", {
        "form": form,
        "meeting": meeting,
        "session_status": session_status,
    })


@login_required
def interim_request_session_cancel(request, sessionid):
    '''View for cancelling an interim meeting request'''
    session = get_object_or_404(Session, pk=sessionid)
    group = session.group
    if not can_manage_group(request.user, group):
        permission_denied(request, "You do not have permissions to cancel this session")
    session_status = current_session_status(session)

    if request.method == 'POST':
        form = InterimCancelForm(request.POST)
        if form.is_valid():
            remaining_sessions = session.meeting.session_set.with_current_status().exclude(
                current_status__in=['canceled', 'canceledpa']
            )
            if remaining_sessions.count() <= 1:
                return HttpResponse('Cannot cancel only remaining session. Cancel the request instead.',
                                    status=409)

            if 'comments' in form.changed_data:
                session.agenda_note=form.cleaned_data.get('comments')
                session.save()

            was_scheduled = session_status.slug == 'sched'

            result_status = SessionStatusName.objects.get(slug='canceled' if was_scheduled else 'canceledpa')
            SchedulingEvent.objects.create(
                session=session,
                status=result_status,
                by=request.user.person,
            )

            if was_scheduled:
                send_interim_session_cancellation_notice(session)

            messages.success(request, 'Interim meeting session cancelled')
            return redirect(interim_request_details, number=session.meeting.number)
    else:
        session_time = session.official_timeslotassignment().timeslot.time
        form = InterimCancelForm(initial={'group': group.acronym, 'date': session_time.date()})

    return render(request, "meeting/interim_request_cancel.html", {
        "form": form,
        "session": session,
        "session_status": session_status,
    })


@login_required
def interim_request_details(request, number):
    '''View details of an interim meeting request'''
    meeting = get_object_or_404(Meeting, number=number)
    sessions_not_canceled = meeting.session_set.not_canceled()
    first_session = meeting.session_set.first()  # first, whether or not canceled
    group = first_session.group

    if not can_manage_group(request.user, group):
        permission_denied(request, "You do not have permissions to manage this meeting request")
    can_edit = can_edit_interim_request(meeting, request.user)
    can_approve = can_approve_interim_request(meeting, request.user)

    if request.method == 'POST':
        if request.POST.get('approve') and can_approve_interim_request(meeting, request.user):
            for session in sessions_not_canceled:
                SchedulingEvent.objects.create(
                    session=session,
                    status=SessionStatusName.objects.get(slug='scheda'),
                    by=request.user.person,
                )
            messages.success(request, 'Interim meeting approved')
            if has_role(request.user, 'Secretariat'):
                return redirect(interim_send_announcement, number=number)
            else:
                send_interim_announcement_request(meeting)
                return redirect(interim_pending)
        if request.POST.get('disapprove') and can_approve_interim_request(meeting, request.user):
            for session in sessions_not_canceled:
                SchedulingEvent.objects.create(
                    session=session,
                    status=SessionStatusName.objects.get(slug='disappr'),
                    by=request.user.person,
                )
            messages.success(request, 'Interim meeting disapproved')
            return redirect(interim_pending)

    # Determine meeting status from non-canceled sessions, if any.
    # N.b., meeting_status may be None after either of these code paths,
    # though I am not sure what circumstances would cause this.
    if sessions_not_canceled.count() > 0:
        meeting_status = current_session_status(sessions_not_canceled.first())
    else:
        meeting_status = current_session_status(first_session)

    meeting_assignments = SchedTimeSessAssignment.objects.filter(
        schedule__in=[meeting.schedule, meeting.schedule.base if meeting.schedule else None]
    ).select_related(
        'session', 'timeslot'
    )
    for ma in meeting_assignments:
        ma.status = current_session_status(ma.session)
        ma.can_be_canceled = ma.status.slug in ('sched', 'scheda', 'apprw')

    return render(request, "meeting/interim_request_details.html", {
        "meeting": meeting,
        "meeting_assignments": meeting_assignments,
        "group": group,
        "requester": session_requested_by(first_session),
        "meeting_status": meeting_status or SessionStatusName.objects.get(slug='canceled'),
        "can_edit": can_edit,
        "can_approve": can_approve})

@login_required
def interim_request_edit(request, number):
    '''Edit details of an interim meeting reqeust'''
    meeting = get_object_or_404(Meeting, number=number)
    if not can_edit_interim_request(meeting, request.user):
        permission_denied(request, "You do not have permissions to edit this meeting request")

    SessionFormset = inlineformset_factory(
        Meeting,
        Session,
        form=InterimSessionModelForm,
        can_delete=False,
        extra=1)

    if request.method == 'POST':
        form = InterimMeetingModelForm(request=request, instance=meeting,
                                       data=request.POST)
        group = Group.objects.get(pk=form.data['group'])
        is_approved = is_interim_meeting_approved(meeting)

        SessionFormset.form.__init__ = curry(
            InterimSessionModelForm.__init__,
            user=request.user,
            group=group,
            requires_approval= not is_approved)

        formset = SessionFormset(instance=meeting, data=request.POST)

        if form.is_valid() and formset.is_valid():
            meeting = form.save(date=get_earliest_session_date(formset))
            formset.save()
            sessions_post_save(request, formset)

            message = 'Interim meeting request saved'
            meeting_is_scheduled = add_event_info_to_session_qs(meeting.session_set).filter(current_status='sched').exists()
            if (form.has_changed() or formset.has_changed()) and meeting_is_scheduled:
                send_interim_change_notice(request, meeting)
                message = message + ' and change announcement sent'
            messages.success(request, message)
            return redirect(interim_request_details, number=number)

    else:
        form = InterimMeetingModelForm(request=request, instance=meeting)
        formset = SessionFormset(instance=meeting)

    return render(request, "meeting/interim_request_edit.html", {
        "meeting": meeting,
        "form": form,
        "formset": formset})

@cache_page(60*60)
def past(request):
    '''List of past meetings'''
    today = datetime.datetime.today()

    meetings = data_for_meetings_overview(Meeting.objects.filter(date__lte=today).order_by('-date'))

    return render(request, 'meeting/past.html', {
                  'meetings': meetings,
                  })

def upcoming(request):
    '''List of upcoming meetings'''
    today = datetime.date.today()

    # Get ietf meetings starting 7 days ago, and interim meetings starting today
    ietf_meetings = Meeting.objects.filter(type_id='ietf', date__gte=today-datetime.timedelta(days=7))
    for m in ietf_meetings:
        m.end = m.date + datetime.timedelta(days=m.days-1)  # subtract 1 to avoid counting an extra day

    interim_sessions = add_event_info_to_session_qs(
        Session.objects.filter(
            meeting__type_id='interim', 
            timeslotassignments__schedule=F('meeting__schedule'),
            timeslotassignments__timeslot__time__gte=today
        )
    ).filter(current_status__in=('sched','canceled'))

    # Set up for agenda filtering - only one filter_category here
    filter_organizer = AgendaFilterOrganizer(sessions=interim_sessions, single_category=True)

    for session in interim_sessions:
        session.historic_group = session.group
        session.filter_keywords = filter_keywords_for_session(session)

    entries = list(ietf_meetings)
    entries.extend(list(interim_sessions))
    entries.sort(key = lambda o: pytz.utc.localize(datetime.datetime.combine(o.date, datetime.datetime.min.time())) if isinstance(o,Meeting) else o.official_timeslotassignment().timeslot.utc_start_time())
    
    for o in entries:
        if isinstance(o, Meeting):
            o.start_timestamp = int(pytz.utc.localize(datetime.datetime.combine(o.date, datetime.time.min)).timestamp())
            o.end_timestamp = int(pytz.utc.localize(datetime.datetime.combine(o.end, datetime.time.max)).timestamp())
        else:
            o.start_timestamp = int(o.official_timeslotassignment().timeslot.utc_start_time().timestamp())
            o.end_timestamp = int(o.official_timeslotassignment().timeslot.utc_end_time().timestamp())

    # add menu entries
    menu_entries = get_interim_menu_entries(request)
    selected_menu_entry = 'upcoming'

    # add menu actions
    actions = []
    if can_request_interim_meeting(request.user):
        actions.append(dict(
            label='Request new interim meeting',
            url=reverse('ietf.meeting.views.interim_request'),
            append_filter=False)
        )
    actions.append(dict(
        label='Download as .ics',
        url=reverse('ietf.meeting.views.upcoming_ical'),
        append_filter=True)
    )
    actions.append(dict(
        label='Subscribe with webcal',
        url='webcal://'+request.get_host()+reverse('ietf.meeting.views.upcoming_ical'),
        append_filter=True)
    )

    return render(request, 'meeting/upcoming.html', {
                  'entries': entries,
                  'filter_categories': filter_organizer.get_filter_categories(),
                  'menu_actions': actions,
                  'menu_entries': menu_entries,
                  'selected_menu_entry': selected_menu_entry,
                  'now': datetime.datetime.now(),
                  'use_codimd': True if datetime.date.today()>=settings.MEETING_USES_CODIMD_DATE else False,
                  })


def upcoming_ical(request):
    """Return Upcoming meetings in iCalendar file

    Filters by wg name and session type.
    """
    try:
        filter_params = parse_agenda_filter_params(request.GET)
    except ValueError as e:
        return HttpResponseBadRequest(str(e))
        
    today = datetime.date.today()

    # get meetings starting 7 days ago -- we'll filter out sessions in the past further down
    meetings = data_for_meetings_overview(Meeting.objects.filter(date__gte=today-datetime.timedelta(days=7)).prefetch_related('schedule').order_by('date'))

    assignments = list(SchedTimeSessAssignment.objects.filter(
        schedule__in=[m.schedule_id for m in meetings] + [m.schedule.base_id for m in meetings if m.schedule],
        session__in=[s.pk for m in meetings for s in m.sessions if m.type_id != 'ietf'],
        timeslot__time__gte=today,
    ).order_by(
        'schedule__meeting__date', 'session__type', 'timeslot__time'
    ).select_related(
        'session__group', 'session__group__parent', 'timeslot', 'schedule', 'schedule__meeting'
    ).distinct())

    tag_assignments_with_filter_keywords(assignments)

    # apply filters
    if filter_params is not None:
        assignments = [a for a in assignments if should_include_assignment(filter_params, a)]

    # we already collected sessions with current_status, so reuse those
    sessions = {s.pk: s for m in meetings for s in m.sessions}
    for a in assignments:
        if a.session_id is not None:
            a.session = sessions.get(a.session_id) or a.session
            a.session.ical_status = ical_session_status(a)

    # handle IETFs separately
    ietfs = [m for m in meetings if m.type_id == 'ietf']
    preprocess_meeting_important_dates(ietfs)

    # icalendar response file should have '\r\n' line endings per RFC5545
    response = render_to_string('meeting/upcoming.ics', {
        'vtimezones': ''.join(sorted(list({meeting.vtimezone() for meeting in meetings if meeting.vtimezone()}))),
        'assignments': assignments,
        'ietfs': ietfs,
    }, request=request)
    response = re.sub("\r(?!\n)|(?<!\r)\n", "\r\n", response)

    response = HttpResponse(response, content_type='text/calendar')
    response['Content-Disposition'] = 'attachment; filename="upcoming.ics"'
    return response
    

def upcoming_json(request):
    '''Return Upcoming meetings in json format'''
    today = datetime.date.today()

    # get meetings starting 7 days ago -- we'll filter out sessions in the past further down
    meetings = data_for_meetings_overview(Meeting.objects.filter(date__gte=today-datetime.timedelta(days=7)).order_by('date'))

    data = {}
    for m in meetings:
        data[m.number] = {
            'date':  m.date.strftime("%Y-%m-%d"),
        }

    response = HttpResponse(json.dumps(data, indent=2, sort_keys=False), content_type='application/json;charset=%s'%settings.DEFAULT_CHARSET)
    return response

def floor_plan(request, num=None, floor=None, ):
    meeting = get_meeting(num)
    schedule = meeting.schedule
    floors = FloorPlan.objects.filter(meeting=meeting).order_by('order')
    if floor:
        floors = [ f for f in floors if xslugify(f.name) == floor ]
    for floor in floors:
        try:
            floor.image.width
        except FileNotFoundError:
            raise Http404('Missing floorplan image for %s' % floor)
    return render(request, 'meeting/floor-plan.html', {
            "meeting": meeting,
            "schedule": schedule,
            "number": num,
            "floors": floors,
        })

def proceedings(request, num=None):

    meeting = get_meeting(num)

    if (meeting.number.isdigit() and int(meeting.number) <= 96):
        return HttpResponseRedirect( 'https://www.ietf.org/proceedings/%s' % num )

    if not meeting.schedule or not meeting.schedule.assignments.exists():
        kwargs = dict()
        if num:
            kwargs['num'] = num
        return redirect('ietf.meeting.views.materials', **kwargs)

    begin_date = meeting.get_submission_start_date()
    cut_off_date = meeting.get_submission_cut_off_date()
    cor_cut_off_date = meeting.get_submission_correction_date()
    now = datetime.date.today()

    schedule = get_schedule(meeting, None)
    sessions  = add_event_info_to_session_qs(
        Session.objects.filter(meeting__number=meeting.number)
    ).filter(
        Q(timeslotassignments__schedule__in=[schedule, schedule.base if schedule else None]) | Q(current_status='notmeet')
    ).select_related().order_by('-current_status')
    plenaries = sessions.filter(name__icontains='plenary').exclude(current_status='notmeet')
    ietf      = sessions.filter(group__parent__type__slug = 'area').exclude(group__acronym='edu')
    irtf      = sessions.filter(group__parent__acronym = 'irtf')
    training  = sessions.filter(group__acronym__in=['edu','iaoc'], type_id__in=['regular', 'other', ]).exclude(current_status='notmeet')
    iab       = sessions.filter(group__parent__acronym = 'iab').exclude(current_status='notmeet')

    cache_version = Document.objects.filter(session__meeting__number=meeting.number).aggregate(Max('time'))["time__max"]

    ietf_areas = []
    for area, sessions in itertools.groupby(sorted(ietf, key=lambda s: (s.group.parent.acronym, s.group.acronym)), key=lambda s: s.group.parent):
        sessions = list(sessions)
        meeting_groups = set(s.group_id for s in sessions if s.current_status != 'notmeet')
        meeting_sessions = []
        not_meeting_sessions = []
        for s in sessions:
            if s.current_status == 'notmeet' and s.group_id not in meeting_groups:
                not_meeting_sessions.append(s)
            else:
                meeting_sessions.append(s)
        ietf_areas.append((area, meeting_sessions, not_meeting_sessions))

    return render(request, "meeting/proceedings.html", {
        'meeting': meeting,
        'plenaries': plenaries, 'ietf': ietf, 'training': training, 'irtf': irtf, 'iab': iab,
        'ietf_areas': ietf_areas,
        'cut_off_date': cut_off_date,
        'cor_cut_off_date': cor_cut_off_date,
        'submission_started': now > begin_date,
        'cache_version': cache_version,
    })

@role_required('Secretariat')
def finalize_proceedings(request, num=None):

    meeting = get_meeting(num)

    if (meeting.number.isdigit() and int(meeting.number) <= 64) or not meeting.schedule or not meeting.schedule.assignments.exists() or meeting.proceedings_final:
        raise Http404

    if request.method=='POST':
        finalize(meeting)
        return HttpResponseRedirect(reverse('ietf.meeting.views.proceedings',kwargs={'num':meeting.number}))
    
    return render(request, "meeting/finalize.html", {'meeting':meeting,})

def proceedings_acknowledgements(request, num=None):
    '''Display Acknowledgements for meeting'''
    if not (num and num.isdigit()):
        raise Http404
    meeting = get_meeting(num)
    if int(meeting.number) < settings.NEW_PROCEEDINGS_START:
        return HttpResponseRedirect( 'https://www.ietf.org/proceedings/%s/acknowledgement.html' % num )
    return render(request, "meeting/proceedings_acknowledgements.html", {
        'meeting': meeting,
    })

def proceedings_attendees(request, num=None):
    '''Display list of meeting attendees'''
    if not (num and num.isdigit()):
        raise Http404
    meeting = get_meeting(num)
    if int(meeting.number) < settings.NEW_PROCEEDINGS_START:
        return HttpResponseRedirect( 'https://www.ietf.org/proceedings/%s/attendees.html' % num )
    overview_template = '/meeting/proceedings/%s/attendees.html' % meeting.number
    try:
        template = render_to_string(overview_template, {})
    except TemplateDoesNotExist:
        raise Http404
    return render(request, "meeting/proceedings_attendees.html", {
        'meeting': meeting,
        'template': template,
    })

def proceedings_overview(request, num=None):
    '''Display Overview for given meeting'''
    if not (num and num.isdigit()):
        raise Http404
    meeting = get_meeting(num)
    if int(meeting.number) < settings.NEW_PROCEEDINGS_START:
        return HttpResponseRedirect( 'https://www.ietf.org/proceedings/%s/overview.html' % num )
    overview_template = '/meeting/proceedings/%s/overview.rst' % meeting.number
    try:
        template = render_to_string(overview_template, {})
    except TemplateDoesNotExist:
        raise Http404
    return render(request, "meeting/proceedings_overview.html", {
        'meeting': meeting,
        'template': template,
    })

@cache_page( 60 * 60 )
def proceedings_progress_report(request, num=None):
    '''Display Progress Report (stats since last meeting)'''
    if not (num and num.isdigit()):
        raise Http404
    meeting = get_meeting(num)
    if int(meeting.number) < settings.NEW_PROCEEDINGS_START:
        return HttpResponseRedirect( 'https://www.ietf.org/proceedings/%s/progress-report.html' % num )
    sdate = meeting.previous_meeting().date
    edate = meeting.date
    context = get_progress_stats(sdate,edate)
    context['meeting'] = meeting
    return render(request, "meeting/proceedings_progress_report.html", context)
    
class OldUploadRedirect(RedirectView):
    def get_redirect_url(self, **kwargs):
        return reverse_lazy('ietf.meeting.views.session_details',kwargs=self.kwargs)

@csrf_exempt
def api_import_recordings(request, number):
    '''REST API to check for recording files and import'''
    if request.method == 'POST':
        meeting = get_meeting(number)
        import_audio_files(meeting)
        return HttpResponse(status=201)
    else:
        return HttpResponse(status=405)

@require_api_key
@role_required('Recording Manager')
@csrf_exempt
def api_set_session_video_url(request):
    def err(code, text):
        return HttpResponse(text, status=code, content_type='text/plain')
    if request.method == 'POST':
        # parameters:
        #   apikey: the poster's personal API key
        #   meeting: '101', or 'interim-2018-quic-02'
        #   group: 'quic' or 'plenary'
        #   item: '1', '2', '3' (the group's first, second, third etc.
        #                           session during the week)
        #   url: The recording url (on YouTube, or whatever)
        user = request.user.person
        for item in ['meeting', 'group', 'item', 'url',]:
            value = request.POST.get(item)
            if not value:
                return err(400, "Missing %s parameter" % item)
        number = request.POST.get('meeting')
        sessions = Session.objects.filter(meeting__number=number)
        if not sessions.exists():
            return err(400, "No sessions found for meeting '%s'" % (number, ))
        acronym = request.POST.get('group')
        sessions = sessions.filter(group__acronym=acronym)
        if not sessions.exists():
            return err(400, "No sessions found in meeting '%s' for group '%s'" % (number, acronym))
        session_times = [ (s.official_timeslotassignment().timeslot.time, s.id, s) for s in sessions if s.official_timeslotassignment() ]
        session_times.sort()
        item = request.POST.get('item')
        if not item.isdigit():
            return err(400, "Expected a numeric value for 'item', found '%s'" % (item, ))
        n = int(item)-1              # change 1-based to 0-based
        try:
            time, __, session = session_times[n]
        except IndexError:
            return err(400, "No item '%s' found in list of sessions for group" % (item, ))
        url = request.POST.get('url')
        try:
            URLValidator()(url)
        except ValidationError:
            return err(400, "Invalid url value: '%s'" % (url, ))
        recordings = [ (r.name, r.title, r) for r in session.recordings() if 'video' in r.title.lower() ]
        if recordings:
            r = recordings[-1][-1]
            if r.external_url != url:
                e = DocEvent.objects.create(doc=r, rev=r.rev, type="added_comment", by=request.user.person,
                    desc="External url changed from %s to %s" % (r.external_url, url))
                r.external_url = url
                r.save_with_history([e])
            else:
                return err(400, "URL is the same")
        else:
            time = session.official_timeslotassignment().timeslot.time
            title = 'Video recording for %s on %s at %s' % (acronym, time.date(), time.time())
            create_recording(session, url, title=title, user=user)
    else:
        return err(405, "Method not allowed")

    return HttpResponse("Done", status=200, content_type='text/plain')


@require_api_key
@role_required('Recording Manager', 'Secretariat')
@csrf_exempt
def api_upload_bluesheet(request):
    def err(code, text):
        return HttpResponse(text, status=code, content_type='text/plain')
    if request.method == 'POST':
        # parameters:
        #   apikey: the poster's personal API key
        #   meeting: number as string, i.e., '101', or 'interim-2018-quic-02'
        #   group: acronym or special, i.e., 'quic' or 'plenary'
        #   item: '1', '2', '3' (the group's first, second, third etc.
        #                           session during the week)
        #   bluesheet: json blob with
        #       [{'name': 'Name', 'affiliation': 'Organization', }, ...]
        for item in ['meeting', 'group', 'item', 'bluesheet',]:
            value = request.POST.get(item)
            if not value:
                return err(400, "Missing %s parameter" % item)
        number = request.POST.get('meeting')
        sessions = Session.objects.filter(meeting__number=number)
        if not sessions.exists():
            return err(400, "No sessions found for meeting '%s'" % (number, ))
        acronym = request.POST.get('group')
        sessions = sessions.filter(group__acronym=acronym)
        if not sessions.exists():
            return err(400, "No sessions found in meeting '%s' for group '%s'" % (number, acronym))
        session_times = [ (s.official_timeslotassignment().timeslot.time, s.id, s) for s in sessions if s.official_timeslotassignment() ]
        session_times.sort()
        item = request.POST.get('item')
        if not item.isdigit():
            return err(400, "Expected a numeric value for 'item', found '%s'" % (item, ))
        n = int(item)-1              # change 1-based to 0-based
        try:
            time, __, session = session_times[n]
        except IndexError:
            return err(400, "No item '%s' found in list of sessions for group" % (item, ))
        bjson = request.POST.get('bluesheet')
        try:
            data = json.loads(bjson)
        except json.decoder.JSONDecodeError:
            return err(400, "Invalid json value: '%s'" % (bjson, ))

        text = render_to_string('meeting/bluesheet.txt', {
                'data': data,
                'session': session,
            })

        fd, name = tempfile.mkstemp(suffix=".txt", text=True)
        os.close(fd)
        with open(name, "w") as file:
            file.write(text)
        with open(name, "br") as file:
            save_err = save_bluesheet(request, session, file)
        if save_err:
            return err(400, save_err)
    else:
        return err(405, "Method not allowed")

    return HttpResponse("Done", status=200, content_type='text/plain')


def important_dates(request, num=None, output_format=None):
    assert num is None or num.isdigit()
    preview_roles = ['Area Director', 'Secretariat', 'IETF Chair', 'IAD', ]

    meeting = get_ietf_meeting(num)
    if not meeting:
        raise Http404
    base_num = int(meeting.number)

    user = request.user
    today = datetime.date.today()
    meetings = []
    if meeting.show_important_dates or meeting.date < today:
        meetings.append(meeting)
    for i in range(1,3):
        future_meeting = get_ietf_meeting(base_num+i)
        if future_meeting and ( future_meeting.show_important_dates
            or (user and user.is_authenticated and has_role(user, preview_roles))):
            meetings.append(future_meeting)

    if output_format == 'ics':
        preprocess_meeting_important_dates(meetings)

        ics = render_to_string('meeting/important_dates.ics', {
            'meetings': meetings,
        }, request=request)
        # icalendar response file should have '\r\n' line endings per RFC5545
        response = HttpResponse(re.sub("\r(?!\n)|(?<!\r)\n", "\r\n", ics), content_type='text/calendar')
        response['Content-Disposition'] = 'attachment; filename="important-dates.ics"'
        return response

    return render(request, 'meeting/important-dates.html', {
        'meetings': meetings
    })

TimeSlotTypeForm = modelform_factory(TimeSlot, fields=('type',))

@role_required('Secretariat')
def edit_timeslot_type(request, num, slot_id):
    timeslot = get_object_or_404(TimeSlot,id=slot_id)
    meeting = get_object_or_404(Meeting,number=num)
    if timeslot.meeting!=meeting:
        raise Http404()
    if request.method=='POST':
        form = TimeSlotTypeForm(instance=timeslot,data=request.POST)
        if form.is_valid():
            form.save()
            return HttpResponseRedirect(reverse('ietf.meeting.views.edit_timeslots',kwargs={'num':num}))

    else:
        form = TimeSlotTypeForm(instance=timeslot)
        
    sessions = timeslot.sessions.filter(timeslotassignments__schedule__in=[meeting.schedule, meeting.schedule.base if meeting.schedule else None])

    return render(request, 'meeting/edit_timeslot_type.html', {'timeslot':timeslot,'form':form,'sessions':sessions})


@role_required('Secretariat')
def request_minutes(request, num=None):
    meeting = get_ietf_meeting(num)
    if request.method=='POST':
        form = RequestMinutesForm(data=request.POST)
        if form.is_valid():
            send_mail_text(request,
                           to=form.cleaned_data.get('to'),
                           frm=request.user.person.email_address(),
                           subject=form.cleaned_data.get('subject'),
                           txt=form.cleaned_data.get('body'),
                           cc=form.cleaned_data.get('cc'),
                          )
            return HttpResponseRedirect(reverse('ietf.meeting.views.materials',kwargs={'num':num}))
    else:
        needs_minutes = set()
        session_qs = add_event_info_to_session_qs(
            Session.objects.filter(
                timeslotassignments__schedule__meeting=meeting,
                timeslotassignments__schedule__meeting__schedule=F('timeslotassignments__schedule'),
                group__type__in=['wg','rg','ag','rag','program'],
            )
        ).filter(~Q(current_status='canceled')).select_related('group', 'group__parent')
        for session in session_qs:
            if not session.all_meeting_minutes():
                group = session.group
                if group.parent and group.parent.type_id in ('area','irtf'):
                    needs_minutes.add(group)
        needs_minutes = list(needs_minutes)
        needs_minutes.sort(key=lambda g: ('zzz' if g.parent.acronym == 'irtf' else g.parent.acronym)+":"+g.acronym)
        body_context = {'meeting':meeting, 
                        'needs_minutes':needs_minutes,
                        'settings':settings,
                       }
        body = render_to_string('meeting/request_minutes.txt', body_context)
        initial = {'to': 'wgchairs@ietf.org',
                   'cc': 'irsg@irtf.org',
                   'subject': 'Request for IETF WG and BOF Session Minutes',
                   'body': body,
                  }
        form = RequestMinutesForm(initial=initial)
    context = {'meeting':meeting, 'form': form}
    return render(request, 'meeting/request_minutes.html', context)

class ApproveSlidesForm(forms.Form):
    title = forms.CharField(max_length=255)
    apply_to_all = forms.BooleanField(label='Apply to all group sessions at this meeting',initial=False,required=False)

    def __init__(self, show_apply_to_all_checkbox, *args, **kwargs):
        super(ApproveSlidesForm, self).__init__(*args, **kwargs )
        if not show_apply_to_all_checkbox:
            self.fields.pop('apply_to_all')
            
@login_required
def approve_proposed_slides(request, slidesubmission_id, num):
    submission = get_object_or_404(SlideSubmission,pk=slidesubmission_id)
    if not submission.session.can_manage_materials(request.user):
        permission_denied(request, "You don't have permission to manage slides for this session.")
    if submission.session.is_material_submission_cutoff() and not has_role(request.user, "Secretariat"):
        permission_denied(request, "The materials cutoff for this session has passed. Contact the secretariat for further action.")   
    
    session_number = None
    sessions = get_sessions(submission.session.meeting.number,submission.session.group.acronym)
    show_apply_to_all_checkbox = len(sessions) > 1 if submission.session.type_id == 'regular' else False
    if len(sessions) > 1:
       session_number = 1 + sessions.index(submission.session)
    name, _ = os.path.splitext(submission.filename)
    name = name[:name.rfind('-ss')]
    existing_doc = Document.objects.filter(name=name).first()
    if request.method == 'POST' and submission.status.slug == 'pending':
        form = ApproveSlidesForm(show_apply_to_all_checkbox, request.POST)
        if form.is_valid():
            apply_to_all = submission.session.type_id == 'regular'
            if show_apply_to_all_checkbox:
                apply_to_all = form.cleaned_data['apply_to_all']
            if request.POST.get('approve'):
                # Ensure that we have a file to approve.  The system gets cranky otherwise.
                if submission.filename is None or submission.filename == '' or not os.path.isfile(submission.staged_filepath()):
                    return HttpResponseNotFound("The slides you attempted to approve could not be found.  Please disapprove and delete them instead.")
                title = form.cleaned_data['title']
                if existing_doc:
                   doc = Document.objects.get(name=name)
                   doc.rev = '%02d' % (int(doc.rev)+1)
                   doc.title = form.cleaned_data['title']
                else:
                    doc = Document.objects.create(
                              name = name,
                              type_id = 'slides',
                              title = title,
                              group = submission.session.group,
                              rev = '00',
                          )
                    DocAlias.objects.create(name=doc.name).docs.add(doc)
                doc.states.add(State.objects.get(type_id='slides',slug='active'))
                doc.states.add(State.objects.get(type_id='reuse_policy',slug='single'))
                if submission.session.sessionpresentation_set.filter(document=doc).exists():
                    sp = submission.session.sessionpresentation_set.get(document=doc)
                    sp.rev = doc.rev
                    sp.save()
                else:
                    max_order = submission.session.sessionpresentation_set.filter(document__type='slides').aggregate(Max('order'))['order__max'] or 0
                    submission.session.sessionpresentation_set.create(document=doc,rev=doc.rev,order=max_order+1)
                if apply_to_all:
                    for other_session in sessions:
                        if other_session != submission.session and not other_session.sessionpresentation_set.filter(document=doc).exists():
                            max_order = other_session.sessionpresentation_set.filter(document__type='slides').aggregate(Max('order'))['order__max'] or 0
                            other_session.sessionpresentation_set.create(document=doc,rev=doc.rev,order=max_order+1)
                sub_name, sub_ext = os.path.splitext(submission.filename)
                target_filename = '%s-%s%s' % (sub_name[:sub_name.rfind('-ss')],doc.rev,sub_ext)
                doc.uploaded_filename = target_filename
                e = NewRevisionDocEvent.objects.create(doc=doc,by=submission.submitter,type='new_revision',desc='New revision available: %s'%doc.rev,rev=doc.rev)
                doc.save_with_history([e])
                path = os.path.join(submission.session.meeting.get_materials_path(),'slides')
                if not os.path.exists(path):
                    os.makedirs(path)
                os.rename(submission.staged_filepath(), os.path.join(path, target_filename))
                post_process(doc)
                acronym = submission.session.group.acronym
                submission.status = SlideSubmissionStatusName.objects.get(slug='approved')
                submission.doc = doc
                submission.save()
                return redirect('ietf.meeting.views.session_details',num=num,acronym=acronym)
            elif request.POST.get('disapprove'):
                # Errors in processing a submit request sometimes result
                # in a SlideSubmission object without a file.  Handle
                # this case and keep processing the 'disapprove' even if
                # the filename doesn't exist.
                try:
                    if submission.filename != None and submission.filename != '':
                        os.unlink(submission.staged_filepath())
                except (FileNotFoundError, IsADirectoryError):
                    pass
                acronym = submission.session.group.acronym
                submission.status = SlideSubmissionStatusName.objects.get(slug='rejected')
                submission.save()
                return redirect('ietf.meeting.views.session_details',num=num,acronym=acronym)
            else:
                pass
    elif not submission.status.slug == 'pending':
        return render(request, "meeting/previously_approved_slides.html",
                      {'submission': submission })
    else:
        initial = {
            'title': submission.title,
            'apply_to_all' : submission.apply_to_all,
        }
        form = ApproveSlidesForm(show_apply_to_all_checkbox, initial=initial )

    return render(request, "meeting/approve_proposed_slides.html", 
                  {'submission': submission,
                   'session_number': session_number,
                   'existing_doc' : existing_doc,
                   'form': form,
                  })<|MERGE_RESOLUTION|>--- conflicted
+++ resolved
@@ -65,12 +65,8 @@
 from ietf.meeting.helpers import get_meeting, get_ietf_meeting, get_current_ietf_meeting_num
 from ietf.meeting.helpers import get_schedule, schedule_permissions
 from ietf.meeting.helpers import preprocess_assignments_for_agenda, read_agenda_file
-<<<<<<< HEAD
-from ietf.meeting.helpers import filter_keywords_for_session, tag_assignments_with_filter_keywords, AgendaFilterOrganizer
-=======
 from ietf.meeting.helpers import filter_keywords_for_session, tag_assignments_with_filter_keywords, filter_keyword_for_specific_session
->>>>>>> 1b59e693
-from ietf.meeting.helpers import convert_draft_to_pdf, get_earliest_session_date
+from ietf.meeting.helpers import convert_draft_to_pdf, get_earliest_session_date, AgendaFilterOrganizer
 from ietf.meeting.helpers import can_view_interim_request, can_approve_interim_request
 from ietf.meeting.helpers import can_edit_interim_request
 from ietf.meeting.helpers import can_request_interim_meeting, get_announcement_initial
@@ -1477,9 +1473,6 @@
     )
 
 
-<<<<<<< HEAD
-    filter_organizer = AgendaFilterOrganizer(assignments=filtered_assignments)
-=======
 def extract_groups_hierarchy(prepped_assignments):
     """Extract groups hierarchy for agenda display
 
@@ -1596,7 +1589,7 @@
 
     # We do not have the appropriate data in the datatracker for IETF 64 and earlier.
     # So that we're not producing misleading pages...
-    
+
     assert num is None or num.isdigit()
 
     meeting = get_ietf_meeting(num)
@@ -1630,12 +1623,7 @@
     if ext == ".csv":
         return agenda_csv(schedule, filtered_assignments)
 
-    # Now prep the filter UI
-    filter_categories, non_area_labels = prepare_filter_keywords(
-        filtered_assignments,
-        extract_groups_hierarchy(filtered_assignments),
-    )
->>>>>>> 1b59e693
+    filter_organizer = AgendaFilterOrganizer(assignments=filtered_assignments)
 
     is_current_meeting = (num is None) or (num == get_current_ietf_meeting_num())
 
@@ -1806,10 +1794,7 @@
         assignment.session_keyword = filter_keyword_for_specific_session(assignment.session)
 
     # Now prep the filter UI
-    filter_categories, non_area_labels = prepare_filter_keywords(
-        filtered_assignments,
-        extract_groups_hierarchy(filtered_assignments),
-    )
+    filter_organizer = AgendaFilterOrganizer(assignments=filtered_assignments)
 
     is_current_meeting = (num is None) or (num == get_current_ietf_meeting_num())
 
@@ -1820,8 +1805,7 @@
             'schedule': meeting.schedule,
             'updated': meeting.updated(),
             'filtered_assignments': filtered_assignments,
-            'filter_categories': filter_categories,
-            'non_area_labels': non_area_labels,
+            'filter_categories': filter_organizer.get_filter_categories(),
             'timezone': meeting.time_zone,
             'is_current_meeting': is_current_meeting,
             'cache_time': 150 if is_current_meeting else 3600,

--- conflicted
+++ resolved
@@ -962,7 +962,9 @@
 
 MEETING_USES_CODIMD_DATE = datetime.date(2020,7,6)
 
-<<<<<<< HEAD
+# Session assignments on the official schedule lock this long before the timeslot starts
+MEETING_SESSION_LOCK_TIME = datetime.timedelta(minutes=10)
+
 # Maximum dimensions to accept at all
 SPONSOR_LOGO_MAX_UPLOAD_WIDTH = 1600
 SPONSOR_LOGO_MAX_UPLOAD_HEIGHT = 1600
@@ -970,10 +972,6 @@
 # Maximum dimensions to display
 SPONSOR_LOGO_MAX_DISPLAY_WIDTH = 120
 SPONSOR_LOGO_MAX_DISPLAY_HEIGHT = 120
-=======
-# Session assignments on the official schedule lock this long before the timeslot starts
-MEETING_SESSION_LOCK_TIME = datetime.timedelta(minutes=10)
->>>>>>> 003144e5
 
 # === OpenID Connect Provide Related Settings ==================================
 

--- conflicted
+++ resolved
@@ -268,7 +268,6 @@
 
         return objs.first() if self.max_entries == 1 else objs
 
-<<<<<<< HEAD
 
 class IETFJSONField(jsonfield.fields.forms.JSONField):
     def __init__(self, *args, empty_values=fields.CharField.empty_values,
@@ -278,7 +277,8 @@
                              if x not in accepted_empty_values]
 
         super().__init__(*args, **kwargs)
-=======
+
+
 class MissingOkImageField(models.ImageField):
     """Image field that can validate successfully if file goes missing
 
@@ -292,5 +292,3 @@
             super().update_dimension_fields(*args, **kwargs)
         except FileNotFoundError:
             pass  # don't do anything if the file has gone missing
-
->>>>>>> 3da21485

         <span class="required">*</span> Required Field
         <form id="session-request-form" action="." method="post" name="form_post">{% csrf_token %}
         {% if form.non_field_errors %}{{ form.non_field_errors }}{% endif %}
         <table id="sessions-new-table" cellspacing="1" cellpadding="1" border="0">
           <col width="150">
           <tr class="bg1"><td>Working Group Name:</td><td>{{ group.name }} ({{ group.acronym }})</td></tr>
           <tr class="bg2"><td>Area Name:</td><td>{% if group.parent %}{{ group.parent.name }} ({{ group.parent.acronym }}){% endif %}</td></tr>
           <tr class="bg1"><td>Number of Sessions:<span class="required">*</span></td><td>{{ form.num_session.errors }}{{ form.num_session }}</td></tr>
           <tr class="bg2"><td>Length of Session 1:<span class="required">*</span></td><td>{{ form.length_session1.errors }}{{ form.length_session1 }}</td></tr>
           <tr class="bg2"><td>Length of Session 2:<span class="required">*</span></td><td>{{ form.length_session2.errors }}{{ form.length_session2 }}</td></tr>
           {% if not is_virtual %}
            <tr class="bg2"><td>Time between two sessions:</td><td>{{ form.session_time_relation.errors }}{{ form.session_time_relation }}</td></tr>
           {% endif %}
           {% if group.type.slug == "wg" %}
             <tr class="bg2"><td>Additional Session Request:</td><td>{{ form.third_session }} Check this box to request an additional session.<br>
             Additional slot may be available after agenda scheduling has closed and with the approval of an Area Director.<br>
             Length of Third Session: {{ form.length_session3.errors }}{{ form.length_session3 }}</td></tr>
           {% endif %}
           <tr class="bg1"><td>Number of Attendees:{% if not is_virtual %}<span class="required">*</span>{% endif %}</td><td>{{ form.attendees.errors }}{{ form.attendees }}</td></tr>
           <tr class="bg2"><td>People who must be present:</td><td>{{ form.bethere.errors }}{{ form.bethere }}</td></tr>
           <tr class="bg1"><td>Conflicts to Avoid:</td>
           <td>
             <table>
               <tr>
                 <td colspan="2">Other WGs that included {{ group.name }} in their conflict lists:</td>
                 <td>{{ session_conflicts.inbound|default:"None" }}</td>
               </tr>
               {% for cname, cfield, cselector  in form.wg_constraint_fields %}
                 <tr class="bg1">
<<<<<<< HEAD
                   {% if forloop.first %}<td rowspan="{{ form.wg_constraint_count }}" valign="top" width="220">WG Sessions:<br>You may select multiple WGs within each priority</td>{% endif %}
=======
                   {% if forloop.first %}<td rowspan="3" valign="top" width="220">WG Sessions:<br>You may select multiple WGs within each category</td>{% endif %}
>>>>>>> 6da68cdc
                   <td width="320">{{ cname|title }}</td>
                   <td>{{ cselector }}
                     <input type="button" id="wg_delete_{{ cname.slug }}" value="Delete the last entry" onClick="ietf_sessions.delete_wg_constraint_clicked('{{ cname.slug }}')"><br>
                     {{ cfield.errors }}{{ cfield }}
                   </td>
                 </tr>
               {% empty %}{# shown if there are no constraint fields #}
                 <tr class="bg1"><td width="220"></td><td colspan="2">No constraints are enabled for this meeting.</td></tr>
               {% endfor %}
               {% if form.inactive_wg_constraints %}
                 {% for cname, value, field in form.inactive_wg_constraints %}
                 <tr class="bg1">
                   {% if forloop.first %}
                     <td rowspan="{{ form.inactive_wg_constraint_count }}" valign="top" width="220">
                       Disabled for this meeting
                     </td>
                   {% endif %}
                   <td width="320">{{ cname|title }}</td>
                   <td><input type="text" value="{{ value }}" maxlength="255" class="wg_constraint" disabled><br>{{ field }} {{ field.label }}</td>
                 {% endfor %}
                 </tr>
               {% endif %}
               <tr>
                 <td colspan="2">BOF Sessions:</td>
                 <td>If the sessions can not be found in the fields above, please enter free form requests in the Special Requests field below.</td>
               </tr>
             </table>
           </td>
           </tr>

           {% if not is_virtual %}

           <tr class="bg2"><td>Resources requested:</td>
            <td>
             {{ form.resources.errors }} {{ form.resources }}
            </td>
           </tr>
           <tr class="bg1">
             <td valign="top">Times during which this WG can <strong>not</strong> meet:</td>
             <td>{{ form.timeranges.errors }}{{ form.timeranges }}</td>
           </tr>
           <tr class="bg2">
             <td valign="top">
                 Plan session adjacent with another WG:<br />
                 (Immediately before or after another WG, no break in between, in the same room.)
             </td>
             <td>{{ form.adjacent_with_wg.errors }}{{ form.adjacent_with_wg }}</td>
           </tr>
           <tr class="bg1">
             <td>
                 Joint session with:<br />
                 (To request one session for multiple WGs together.)
             </td>
             <td>{{ form.joint_with_groups_selector }}
                 <input type="button" value="Delete the last entry" onClick="ietf_sessions.delete_last_joint_with_groups(); return 1;"><br>
                 {{ form.joint_with_groups.errors }}{{ form.joint_with_groups }}
             </td>
           </tr>
           <tr class="bg1">
             <td>
                 Of the sessions requested by this WG, the joint session, if applicable, is:
             </td>
             <td>{{ form.joint_for_session.errors }}{{ form.joint_for_session }}</td>
           </tr>

           {% endif %}

           <tr class="bg2">
             <td valign="top">Special Requests:<br />&nbsp;<br />i.e. restrictions on meeting times / days, etc.<br />  (limit 200 characters)</td>
             <td>{{ form.comments.errors }}{{ form.comments }}</td>
           </tr>
         </table>

         <div class="button-group">
           <ul>
             <li><button type="submit" name="submit" value="Save"{% if is_locked %} disabled{% endif %}>Save</button></li>
             <li><button type="submit" name="submit" value="Cancel">Cancel</button></li>
           </ul>
         </div> <!-- button-group -->


         </form><|MERGE_RESOLUTION|>--- conflicted
+++ resolved
@@ -27,11 +27,7 @@
                </tr>
                {% for cname, cfield, cselector  in form.wg_constraint_fields %}
                  <tr class="bg1">
-<<<<<<< HEAD
-                   {% if forloop.first %}<td rowspan="{{ form.wg_constraint_count }}" valign="top" width="220">WG Sessions:<br>You may select multiple WGs within each priority</td>{% endif %}
-=======
-                   {% if forloop.first %}<td rowspan="3" valign="top" width="220">WG Sessions:<br>You may select multiple WGs within each category</td>{% endif %}
->>>>>>> 6da68cdc
+                   {% if forloop.first %}<td rowspan="{{ form.wg_constraint_count }}" valign="top" width="220">WG Sessions:<br>You may select multiple WGs within each category</td>{% endif %}
                    <td width="320">{{ cname|title }}</td>
                    <td>{{ cselector }}
                      <input type="button" id="wg_delete_{{ cname.slug }}" value="Delete the last entry" onClick="ietf_sessions.delete_wg_constraint_clicked('{{ cname.slug }}')"><br>

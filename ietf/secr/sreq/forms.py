# Copyright The IETF Trust 2013-2020, All Rights Reserved
# -*- coding: utf-8 -*-


from django import forms

import debug                            # pyflakes:ignore

from ietf.name.models import TimerangeName, ConstraintName
from ietf.group.models import Group
from ietf.meeting.models import ResourceAssociation, Constraint
from ietf.person.fields import SearchablePersonsField
from ietf.utils.html import clean_text_field
from ietf.utils import log

# -------------------------------------------------
# Globals
# -------------------------------------------------

NUM_SESSION_CHOICES = (('','--Please select'),('1','1'),('2','2'))
# LENGTH_SESSION_CHOICES = (('','--Please select'),('1800','30 minutes'),('3600','1 hour'),('5400','1.5 hours'), ('7200','2 hours'),('9000','2.5 hours'))
LENGTH_SESSION_CHOICES = (('','--Please select'),('3600','60 minutes'),('7200','120 minutes'))
VIRTUAL_LENGTH_SESSION_CHOICES = (('','--Please select'),('3000','50 minutes'),('6000','100 minutes'))
SESSION_TIME_RELATION_CHOICES = (('', 'No preference'),) + Constraint.TIME_RELATION_CHOICES
JOINT_FOR_SESSION_CHOICES = (('1', 'First session'), ('2', 'Second session'), ('3', 'Third session'), )

# -------------------------------------------------
# Helper Functions
# -------------------------------------------------
def allowed_conflicting_groups():
    return Group.objects.filter(type__in=['wg', 'ag', 'rg', 'rag', 'program'], state__in=['bof', 'proposed', 'active'])

def check_conflict(groups, source_group):
    '''
    Takes a string which is a list of group acronyms.  Checks that they are all active groups
    '''
    # convert to python list (allow space or comma separated lists)
    items = groups.replace(',',' ').split()
    active_groups = allowed_conflicting_groups()
    for group in items:
        if group == source_group.acronym:
            raise forms.ValidationError("Cannot declare a conflict with the same group: %s" % group)

        if not active_groups.filter(acronym=group):
            raise forms.ValidationError("Invalid or inactive group acronym: %s" % group)

# -------------------------------------------------
# Forms
# -------------------------------------------------

class GroupSelectForm(forms.Form):
    group = forms.ChoiceField()

    def __init__(self,*args,**kwargs):
        choices = kwargs.pop('choices')
        super(GroupSelectForm, self).__init__(*args,**kwargs)
        self.fields['group'].widget.choices = choices


class NameModelMultipleChoiceField(forms.ModelMultipleChoiceField):
    def label_from_instance(self, name):
        return name.desc

    
class SessionForm(forms.Form):
    num_session = forms.ChoiceField(choices=NUM_SESSION_CHOICES)
    length_session1 = forms.ChoiceField(choices=LENGTH_SESSION_CHOICES)
    length_session2 = forms.ChoiceField(choices=LENGTH_SESSION_CHOICES,required=False)
    session_time_relation = forms.ChoiceField(choices=SESSION_TIME_RELATION_CHOICES, required=False)
    length_session3 = forms.ChoiceField(choices=LENGTH_SESSION_CHOICES,required=False)
    attendees = forms.IntegerField()
    # FIXME: it would cleaner to have these be
    # ModelMultipleChoiceField, and just customize the widgetry, that
    # way validation comes for free (applies to this CharField and the
    # constraints dynamically instantiated in __init__())
    joint_with_groups = forms.CharField(max_length=255,required=False)
    joint_with_groups_selector = forms.ChoiceField(choices=[], required=False)  # group select widget for prev field
    joint_for_session = forms.ChoiceField(choices=JOINT_FOR_SESSION_CHOICES, required=False)
    comments = forms.CharField(max_length=200,required=False)
    third_session = forms.BooleanField(required=False)
    resources     = forms.MultipleChoiceField(widget=forms.CheckboxSelectMultiple,required=False)
    bethere       = SearchablePersonsField(label="Must be present", required=False)
    timeranges    = NameModelMultipleChoiceField(widget=forms.CheckboxSelectMultiple, required=False,
                                                 queryset=TimerangeName.objects.all())
    adjacent_with_wg = forms.ChoiceField(required=False)

    def __init__(self, group, meeting, *args, **kwargs):
        if 'hidden' in kwargs:
            self.hidden = kwargs.pop('hidden')
        else:
            self.hidden = False

        self.group = group

        super(SessionForm, self).__init__(*args, **kwargs)
        self.fields['num_session'].widget.attrs['onChange'] = "ietf_sessions.stat_ls(this.selectedIndex);"
        self.fields['length_session1'].widget.attrs['onClick'] = "if (ietf_sessions.check_num_session(1)) this.disabled=true;"
        self.fields['length_session2'].widget.attrs['onClick'] = "if (ietf_sessions.check_num_session(2)) this.disabled=true;"
        self.fields['length_session3'].widget.attrs['onClick'] = "if (ietf_sessions.check_third_session()) { this.disabled=true;}"
        self.fields['comments'].widget = forms.Textarea(attrs={'rows':'3','cols':'65'})

        other_groups = list(allowed_conflicting_groups().exclude(pk=group.pk).values_list('acronym', 'acronym').order_by('acronym'))
        self.fields['adjacent_with_wg'].choices = [('', '--No preference')] + other_groups
        group_acronym_choices = [('','--Select WG(s)')] + other_groups
        self.fields['joint_with_groups_selector'].choices = group_acronym_choices

        # Set up constraints for the meeting
        self._wg_field_data = []
        for constraintname in meeting.group_conflict_types.all():
            # two fields for each constraint: a CharField for the group list and a selector to add entries
            constraint_field = forms.CharField(max_length=255, required=False)
            constraint_field.widget.attrs['data-slug'] = constraintname.slug
            constraint_field.widget.attrs['data-constraint-name'] = str(constraintname).title()
            self._add_widget_class(constraint_field.widget, 'wg_constraint')

            selector_field = forms.ChoiceField(choices=group_acronym_choices, required=False)
            selector_field.widget.attrs['data-slug'] = constraintname.slug  # used by onChange handler
            self._add_widget_class(selector_field.widget, 'wg_constraint_selector')

            cfield_id = 'constraint_{}'.format(constraintname.slug)
            cselector_id = 'wg_selector_{}'.format(constraintname.slug)
            # keep an eye out for field name conflicts
            log.assertion('cfield_id not in self.fields')
            log.assertion('cselector_id not in self.fields')
            self.fields[cfield_id] = constraint_field
            self.fields[cselector_id] = selector_field
            self._wg_field_data.append((constraintname, cfield_id, cselector_id))

        # Show constraints that are not actually used by the meeting so these don't get lost
        self._inactive_wg_field_data = []
        inactive_cnames = ConstraintName.objects.filter(
            is_group_conflict=True  # Only collect group conflicts...
        ).exclude(
            meeting=meeting  # ...that are not enabled for this meeting...
        ).filter(
            constraint__source=group,  # ...but exist for this group...
            constraint__meeting=meeting,  # ... at this meeting.
        )
        for inactive_constraint_name in inactive_cnames:
            field_id = 'delete_{}'.format(inactive_constraint_name.slug)
            log.assertion('field_id not in self.fields')
            self.fields[field_id] = forms.BooleanField(required=False, label='Delete this conflict', help_text='Delete this inactive conflict?')
            constraints = group.constraint_source_set.filter(meeting=meeting, name=inactive_constraint_name)
            self._inactive_wg_field_data.append(
                (inactive_constraint_name,
                 ' '.join([c.target.acronym for c in constraints]),
                 field_id)
            )

        self.fields['joint_with_groups_selector'].widget.attrs['onChange'] = "document.form_post.joint_with_groups.value=document.form_post.joint_with_groups.value + ' ' + this.options[this.selectedIndex].value; return 1;"
        self.fields['third_session'].widget.attrs['onClick'] = "if (document.form_post.num_session.selectedIndex < 2) { alert('Cannot use this field - Number of Session is not set to 2'); return false; } else { if (this.checked==true) { document.form_post.length_session3.disabled=false; } else { document.form_post.length_session3.value=0;document.form_post.length_session3.disabled=true; } }"
        self.fields["resources"].choices = [(x.pk,x.desc) for x in ResourceAssociation.objects.filter(name__used=True).order_by('name__order') ]

        # check third_session checkbox if instance and length_session3
        # assert False, (self.instance, self.fields['length_session3'].initial)
        if self.initial and 'length_session3' in self.initial:
            if self.initial['length_session3'] != '0' and self.initial['length_session3'] != None:
                self.fields['third_session'].initial = True

        if self.hidden:
            for key in list(self.fields.keys()):
                self.fields[key].widget = forms.HiddenInput()
            self.fields['resources'].widget = forms.MultipleHiddenInput()
            self.fields['timeranges'].widget = forms.MultipleHiddenInput()

    def wg_constraint_fields(self):
        """Iterates over wg constraint fields

        Intended for use in the template.
        """
        for cname, cfield_id, cselector_id in self._wg_field_data:
            yield cname, self[cfield_id], self[cselector_id]

    def wg_constraint_count(self):
        """How many wg constraints are there?"""
        return len(self._wg_field_data)

    def wg_constraint_field_ids(self):
        """Iterates over wg constraint field IDs"""
        for cname, cfield_id, _ in self._wg_field_data:
            yield cname, cfield_id

<<<<<<< HEAD
    def inactive_wg_constraints(self):
        for cname, value, field_id in self._inactive_wg_field_data:
            yield cname, value, self[field_id]

    def inactive_wg_constraint_count(self):
        return len(self._inactive_wg_field_data)

    def inactive_wg_constraint_field_ids(self):
        """Iterates over wg constraint field IDs"""
        for cname, _, field_id in self._inactive_wg_field_data:
            yield cname, field_id

    def define_clean_constraint_method(self, cfield_id):
        """Create a clean_* method for a constraint field"""
        def cleaner():
            conflict = self.cleaned_data[cfield_id]
            check_conflict(conflict, self.group)
            return conflict
        clean_method_name = 'clean_{}'.format(cfield_id)
        log.assertion('not hasattr(self, clean_method_name)')
        setattr(self, clean_method_name, cleaner)
=======
    @staticmethod
    def _add_widget_class(widget, new_class):
        """Add a new class, taking care in case some already exist"""
        existing_classes = widget.attrs.get('class', '').split()
        widget.attrs['class'] = ' '.join(existing_classes + [new_class])
>>>>>>> 6da68cdc

    def _join_conflicts(self, cleaned_data, slugs):
        """Concatenate constraint fields from cleaned data into a single list"""
        conflicts = []
        for cname, cfield_id, _ in self._wg_field_data:
            if cname.slug in slugs and cfield_id in cleaned_data:
                groups = cleaned_data[cfield_id]
                # convert to python list (allow space or comma separated lists)
                items = groups.replace(',',' ').split()
                conflicts.extend(items)
        return conflicts

    def _validate_duplicate_conflicts(self, cleaned_data):
        """Validate that no WGs appear in more than one constraint that does not allow duplicates

        Raises ValidationError
        """
        # Only the older constraints (conflict, conflic2, conflic3) need to be mutually exclusive.
        all_conflicts = self._join_conflicts(cleaned_data, ['conflict', 'conflic2', 'conflic3'])
        seen = []
        duplicated = []
        errors = []
        for c in all_conflicts:
            if c not in seen:
                seen.append(c)
            elif c not in duplicated:  # only report once
                duplicated.append(c)
                errors.append(forms.ValidationError('%s appears in conflicts more than once' % c))
        return errors

    def clean_joint_with_groups(self):
        groups = self.cleaned_data['joint_with_groups']
        check_conflict(groups, self.group)
        return groups

    def clean_comments(self):
        return clean_text_field(self.cleaned_data['comments'])

    def clean(self):
        super(SessionForm, self).clean()
        data = self.cleaned_data

        # Validate the individual conflict fields
        for _, cfield_id, _ in self._wg_field_data:
            try:
                check_conflict(data[cfield_id], self.group)
            except forms.ValidationError as e:
                self.add_error(cfield_id, e)

        # Skip remaining tests if individual field tests had errors,
        if self.errors:
            return data

        # error if conflicts contain disallowed dupes
        for error in self._validate_duplicate_conflicts(data):
            self.add_error(None, error)

        # verify session_length and num_session correspond
        # if default (empty) option is selected, cleaned_data won't include num_session key
        if data.get('num_session','') == '2':
            if not data['length_session2']:
                self.add_error('length_session2', forms.ValidationError('You must enter a length for all sessions'))
        else:
            if data.get('session_time_relation'):
                self.add_error(
                    'session_time_relation',
                    forms.ValidationError('Time between sessions can only be used when two sessions are requested.')
                )
            if data.get('joint_for_session') == '2':
                self.add_error(
                    'joint_for_session',
                    forms.ValidationError(
                        'The second session can not be the joint session, because you have not requested a second session.'
                    )
                )

        if data.get('third_session', False):
            if not data.get('length_session3',None):
                self.add_error('length_session3', forms.ValidationError('You must enter a length for all sessions'))
        elif data.get('joint_for_session') == '3':
                self.add_error(
                    'joint_for_session',
                    forms.ValidationError(
                        'The third session can not be the joint session, because you have not requested a third session.'
                    )
                )
        
        return data


class VirtualSessionForm(SessionForm):
    '''A SessionForm customized for special virtual meeting requirements'''
    length_session1 = forms.ChoiceField(choices=VIRTUAL_LENGTH_SESSION_CHOICES)
    length_session2 = forms.ChoiceField(choices=VIRTUAL_LENGTH_SESSION_CHOICES,required=False)
    length_session3 = forms.ChoiceField(choices=VIRTUAL_LENGTH_SESSION_CHOICES,required=False)
    attendees = forms.IntegerField(required=False)


class ToolStatusForm(forms.Form):
    message = forms.CharField(widget=forms.Textarea(attrs={'rows':'3','cols':'80'}), strip=False)
<|MERGE_RESOLUTION|>--- conflicted
+++ resolved
@@ -180,7 +180,6 @@
         for cname, cfield_id, _ in self._wg_field_data:
             yield cname, cfield_id
 
-<<<<<<< HEAD
     def inactive_wg_constraints(self):
         for cname, value, field_id in self._inactive_wg_field_data:
             yield cname, value, self[field_id]
@@ -193,22 +192,11 @@
         for cname, _, field_id in self._inactive_wg_field_data:
             yield cname, field_id
 
-    def define_clean_constraint_method(self, cfield_id):
-        """Create a clean_* method for a constraint field"""
-        def cleaner():
-            conflict = self.cleaned_data[cfield_id]
-            check_conflict(conflict, self.group)
-            return conflict
-        clean_method_name = 'clean_{}'.format(cfield_id)
-        log.assertion('not hasattr(self, clean_method_name)')
-        setattr(self, clean_method_name, cleaner)
-=======
     @staticmethod
     def _add_widget_class(widget, new_class):
         """Add a new class, taking care in case some already exist"""
         existing_classes = widget.attrs.get('class', '').split()
         widget.attrs['class'] = ' '.join(existing_classes + [new_class])
->>>>>>> 6da68cdc
 
     def _join_conflicts(self, cleaned_data, slugs):
         """Concatenate constraint fields from cleaned data into a single list"""

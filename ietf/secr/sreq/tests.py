--- conflicted
+++ resolved
@@ -94,11 +94,7 @@
                      'length_session1':'3600',
                      'length_session2':'3600',
                      'attendees':'10',
-<<<<<<< HEAD
-                     'constraint_chair_conflict':'',
-=======
-                     'constraint_conflict':iabprog.acronym,
->>>>>>> 6da68cdc
+                     'constraint_chair_conflict':iabprog.acronym,
                      'comments':'need lights',
                      'session_time_relation': 'subsequent-days',
                      'adjacent_with_wg': group2.acronym,
